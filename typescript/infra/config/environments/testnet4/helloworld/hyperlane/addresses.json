{
  "basegoerli": {
    "router": "0x086E902d2f99BcCEAa28B31747eC6Dc5fd43B1bE"
  },
  "arbitrumgoerli": {
    "router": "0xFd1e3710347659703962934d2381970ae0022227"
  },
  "optimismgoerli": {
    "router": "0x372Cf98E673C235C1abD78DEAA61480e6fe55e46"
  },
  "scrollsepolia": {
    "router": "0x66b71A4e18FbE09a6977A6520B47fEDdffA82a1c"
  },
  "alfajores": {
    "router": "0xD0Ef694E96Bb695DC829f71956227eD141e3089F"
  },
  "polygonzkevmtestnet": {
    "router": "0x783c4a0bB6663359281aD4a637D5af68F83ae213"
  },
  "sepolia": {
    "router": "0xE14FE2a74Ba1E1bD0EE14B780e58fCcc3c95C013"
  },
  "fuji": {
    "router": "0x0B1C1B54f45e02552331D3106e71f5e0b573D5D4"
  },
  "bsctestnet": {
    "router": "0xd0e07a58BC91a686235E542350E63211C7A34c17"
  },
  "goerli": {
    "router": "0x33AA9cFBC7E222B3eC231EcAa58dd846cC393C28"
  },
  "moonbasealpha": {
    "router": "0x3Ce607F6FcE5Dfb9821f33504d86E04A4CD0C75f"
  },
<<<<<<< HEAD
  "arbitrumgoerli": {
    "router": "0x339B46496D60b1b6B42e9715DeD8B3D2154dA0Bb"
  },
  "sepolia": {
    "router": "0x5d56B8a669F50193b54319442c6EEE5edD662381"
  },
  "solanadevnet": {
    "router": "CXQX54kdkU5GqdRJjCmHpwHfEMgFb5SeBmMWntP2Ds7J"
=======
  "mumbai": {
    "router": "0x04980C17e2CE26578C82f81207e706e4505FaE3B"
>>>>>>> 9168cca6
  }
}<|MERGE_RESOLUTION|>--- conflicted
+++ resolved
@@ -32,18 +32,7 @@
   "moonbasealpha": {
     "router": "0x3Ce607F6FcE5Dfb9821f33504d86E04A4CD0C75f"
   },
-<<<<<<< HEAD
-  "arbitrumgoerli": {
-    "router": "0x339B46496D60b1b6B42e9715DeD8B3D2154dA0Bb"
-  },
-  "sepolia": {
-    "router": "0x5d56B8a669F50193b54319442c6EEE5edD662381"
-  },
-  "solanadevnet": {
-    "router": "CXQX54kdkU5GqdRJjCmHpwHfEMgFb5SeBmMWntP2Ds7J"
-=======
   "mumbai": {
     "router": "0x04980C17e2CE26578C82f81207e706e4505FaE3B"
->>>>>>> 9168cca6
   }
 }