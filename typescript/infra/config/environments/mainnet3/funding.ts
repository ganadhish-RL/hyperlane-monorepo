--- conflicted
+++ resolved
@@ -7,11 +7,7 @@
 export const keyFunderConfig: KeyFunderConfig = {
   docker: {
     repo: 'gcr.io/abacus-labs-dev/hyperlane-monorepo',
-<<<<<<< HEAD
-    tag: '7720875-20240531-072251',
-=======
     tag: 'b134b04-20240605-133031',
->>>>>>> 8ce2a71f
   },
   // We're currently using the same deployer/key funder key as mainnet2.
   // To minimize nonce clobbering we offset the key funder cron
