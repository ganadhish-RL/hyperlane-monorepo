<<<<<<< HEAD
import { MultiProvider } from '@abacus-network/sdk';
=======
import { registerDomains } from '@abacus-network/deploy';
import { MultiProvider } from '@abacus-network/sdk';

>>>>>>> a424371e
import { fetchSigner } from '../../../src/config/chain';
import { ENVIRONMENTS_ENUM } from '../../../src/config/environment';

export type DevNetworks = 'alfajores' | 'kovan';

export const domainNames: DevNetworks[] = ['alfajores', 'kovan'];

export const registerMultiProvider = async (multiProvider: MultiProvider) => {
  await Promise.all(
    domainNames.map(async (network) => {
      const signer = await fetchSigner(ENVIRONMENTS_ENUM.Dev, network);
      multiProvider.getDomainConnection(network).registerSigner(signer);
    }),
  );
};<|MERGE_RESOLUTION|>--- conflicted
+++ resolved
@@ -1,10 +1,5 @@
-<<<<<<< HEAD
-import { MultiProvider } from '@abacus-network/sdk';
-=======
-import { registerDomains } from '@abacus-network/deploy';
 import { MultiProvider } from '@abacus-network/sdk';
 
->>>>>>> a424371e
 import { fetchSigner } from '../../../src/config/chain';
 import { ENVIRONMENTS_ENUM } from '../../../src/config/environment';
 
