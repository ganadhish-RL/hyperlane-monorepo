import chalk from 'chalk';
import { BigNumber, ethers } from 'ethers';

import {
  AgentCosmosGasPrice,
  ChainMap,
  ChainName,
  StorageGasOracleConfig as DestinationOracleConfig,
  TOKEN_EXCHANGE_RATE_DECIMALS,
  TOKEN_EXCHANGE_RATE_SCALE,
  defaultMultisigConfigs,
  getCosmosRegistryChain,
  multisigIsmVerificationCost,
} from '@hyperlane-xyz/sdk';
import { ProtocolType, convertDecimals } from '@hyperlane-xyz/utils';

import { getChain } from '../../config/registry.js';
import {
  isEthereumProtocolChain,
  mustGetChainNativeToken,
} from '../utils/utils.js';

// Gas data to configure on a single local chain. Includes DestinationOracleConfig
// for each remote chain.
export type StorageGasOracleConfig = ChainMap<DestinationOracleConfig>;

// StorageGasOracleConfigs for each local chain
export type AllStorageGasOracleConfigs = ChainMap<StorageGasOracleConfig>;

// A configuration for a gas price.
// Some chains, e.g. Neutron, have gas prices that are
// not integers and and are still quoted in the "wei" version
// of the token. Therefore it's possible for the amount to be a
// float (e.g. "0.0053") and for decimals to be 1. This is why
// we intentionally don't deal with BigNumber here.
export interface GasPriceConfig {
  amount: string;
  decimals: number;
}

// Overcharge by 50% to account for market making risk
const EXCHANGE_RATE_MARGIN_PCT = 50;

// Gets the StorageGasOracleConfig for a particular local chain.
// Accommodates small non-integer gas prices by scaling up the gas price
// and scaling down the exchange rate by the same factor.
function getLocalStorageGasOracleConfig(
  local: ChainName,
  remotes: ChainName[],
  gasPrices: ChainMap<GasPriceConfig>,
  getTokenExchangeRate: (local: ChainName, remote: ChainName) => BigNumber,
  getTokenUsdPrice?: (chain: ChainName) => number,
  getOverhead?: (local: ChainName, remote: ChainName) => number,
): StorageGasOracleConfig {
  return remotes.reduce((agg, remote) => {
    let exchangeRate = getTokenExchangeRate(local, remote);
    if (!gasPrices[remote]) {
      // Will run into this case when adding new chains
      console.warn(chalk.yellow(`No gas price set for ${remote}`));
      return agg;
    }

    // First parse as a number, so we have floating point precision.
    // Recall it's possible to have gas prices that are not integers, even
    // after converting to the "wei" version of the token.
    let gasPrice =
      parseFloat(gasPrices[remote].amount) *
      Math.pow(10, gasPrices[remote].decimals);
    if (isNaN(gasPrice)) {
      throw new Error(
        `Invalid gas price for chain ${remote}: ${gasPrices[remote]}`,
      );
    }

    // We have very little precision and ultimately need an integer value for
    // the gas price that will be set on-chain. We scale up the gas price and
    // scale down the exchange rate by the same factor.
    if (gasPrice < 10 && gasPrice % 1 !== 0) {
      // Scale up the gas price by 1e4
      const gasPriceScalingFactor = 1e4;

      // Check that there's no significant underflow when applying
      // this to the exchange rate:
      const adjustedExchangeRate = exchangeRate.div(gasPriceScalingFactor);
      const recoveredExchangeRate = adjustedExchangeRate.mul(
        gasPriceScalingFactor,
      );
      if (recoveredExchangeRate.mul(100).div(exchangeRate).lt(99)) {
        throw new Error('Too much underflow when downscaling exchange rate');
      }

      // Apply the scaling factor
      exchangeRate = adjustedExchangeRate;
      gasPrice *= gasPriceScalingFactor;
    }

    // Our integer gas price.
    let gasPriceBn = BigNumber.from(Math.ceil(gasPrice));

    // If we have access to these, let's use the USD prices to apply some minimum
    // typical USD payment heuristics.
    if (getTokenUsdPrice && getOverhead) {
      const typicalRemoteGasAmount = getOverhead(local, remote) + 50_000;
      const typicalIgpQuoteUsd = getUsdQuote(
        local,
        gasPriceBn,
        exchangeRate,
        typicalRemoteGasAmount,
        getTokenUsdPrice,
      );

      const minUsdCost = getMinUsdCost(local, remote);
      if (typicalIgpQuoteUsd < minUsdCost) {
        // Adjust the gasPrice to meet the minimum cost
        const minIgpQuote = ethers.utils.parseEther(
          (minUsdCost / getTokenUsdPrice(local)).toPrecision(8),
        );
        gasPriceBn = minIgpQuote
          .mul(TOKEN_EXCHANGE_RATE_SCALE)
          .div(exchangeRate.mul(typicalRemoteGasAmount));
      }
    }

    return {
      ...agg,
      [remote]: {
        tokenExchangeRate: exchangeRate,
        gasPrice: gasPriceBn,
      },
    };
  }, {});
}

function getMinUsdCost(local: ChainName, remote: ChainName): number {
  // By default, min cost is 20 cents
  let minUsdCost = 0.2;

  // For Ethereum local, min cost is 1.5 USD
  if (local === 'ethereum') {
    minUsdCost = Math.max(minUsdCost, 1.5);
  }

  const remoteMinCostOverrides: ChainMap<number> = {
    // For Ethereum L2s, we need to account for the L1 DA costs that
    // aren't accounted for directly in the gas price.
    arbitrum: 0.5,
    ancient8: 0.5,
    base: 0.5,
    blast: 0.5,
    bob: 0.5,
    fraxtal: 0.5,
    linea: 0.5,
    mantapacific: 0.5,
    mantle: 0.5,
    mode: 0.5,
    optimism: 0.5,
    polygonzkevm: 0.5,
    // Scroll is more expensive than the rest due to higher L1 fees
    scroll: 1.5,
    taiko: 0.5,
    // Nexus adjustment
    neutron: 0.5,
  };
  const override = remoteMinCostOverrides[remote];
  if (override !== undefined) {
    minUsdCost = Math.max(minUsdCost, override);
  }

  return minUsdCost;
}

function getUsdQuote(
  local: ChainName,
  gasPrice: BigNumber,
  exchangeRate: BigNumber,
  remoteGasAmount: number,
  getTokenUsdPrice: (chain: ChainName) => number,
): number {
  const quote = gasPrice
    .mul(exchangeRate)
    .mul(remoteGasAmount)
    .div(TOKEN_EXCHANGE_RATE_SCALE);
  const quoteUsd =
    getTokenUsdPrice(local) * parseFloat(ethers.utils.formatEther(quote));

  return quoteUsd;
}

// cosmwasm warp route somewhat arbitrarily chosen
const FOREIGN_DEFAULT_OVERHEAD = 600_000;

// Overhead for interchain messaging
export function getOverhead(
  local: ChainName,
  remote: ChainName,
  ethereumChainNames: ChainName[],
): number {
  return ethereumChainNames.includes(remote as any)
    ? multisigIsmVerificationCost(
        defaultMultisigConfigs[local].threshold,
        defaultMultisigConfigs[local].validators.length,
      )
    : FOREIGN_DEFAULT_OVERHEAD; // non-ethereum overhead
}

// Gets the StorageGasOracleConfig for each local chain
export function getAllStorageGasOracleConfigs(
  chainNames: ChainName[],
  gasPrices: ChainMap<GasPriceConfig>,
  getTokenExchangeRate: (local: ChainName, remote: ChainName) => BigNumber,
  getTokenUsdPrice?: (chain: ChainName) => number,
  getOverhead?: (local: ChainName, remote: ChainName) => number,
): AllStorageGasOracleConfigs {
  return chainNames.filter(isEthereumProtocolChain).reduce((agg, local) => {
    const remotes = chainNames.filter((chain) => local !== chain);
    return {
      ...agg,
      [local]: getLocalStorageGasOracleConfig(
        local,
        remotes,
        gasPrices,
        getTokenExchangeRate,
        getTokenUsdPrice,
        getOverhead,
      ),
    };
  }, {}) as AllStorageGasOracleConfigs;
}

// Gets the exchange rate of the remote quoted in local tokens
export function getTokenExchangeRateFromValues(
  local: ChainName,
  remote: ChainName,
  tokenPrices: ChainMap<string>,
): BigNumber {
  // Workaround for chicken-egg dependency problem.
  // We need to provide some default value here to satisfy the config on initial load,
  // whilst knowing that it will get overwritten when a script actually gets run.
<<<<<<< HEAD
=======
  // We set default token price to 1 to mitigate underflow/overflow errors that occurred
  // on some pairings if the exchange rate itself was set to 1.
>>>>>>> 3254472e
  const defaultValue = '1';
  const localValue = ethers.utils.parseUnits(
    tokenPrices[local] ?? defaultValue,
    TOKEN_EXCHANGE_RATE_DECIMALS,
  );
  const remoteValue = ethers.utils.parseUnits(
    tokenPrices[remote] ?? defaultValue,
    TOKEN_EXCHANGE_RATE_DECIMALS,
  );

  // This does not yet account for decimals!
  let exchangeRate = remoteValue.mul(TOKEN_EXCHANGE_RATE_SCALE).div(localValue);
  // Apply the premium
  exchangeRate = exchangeRate.mul(100 + EXCHANGE_RATE_MARGIN_PCT).div(100);

  return BigNumber.from(
    convertDecimals(
      mustGetChainNativeToken(remote).decimals,
      mustGetChainNativeToken(local).decimals,
      exchangeRate.toString(),
    ),
  );
}

// Gets the gas price for a Cosmos chain
export async function getCosmosChainGasPrice(
  chain: ChainName,
): Promise<AgentCosmosGasPrice> {
  const metadata = getChain(chain);
  if (!metadata) {
    throw new Error(`No metadata found for Cosmos chain ${chain}`);
  }
  if (metadata.protocol !== ProtocolType.Cosmos) {
    throw new Error(`Chain ${chain} is not a Cosmos chain`);
  }

  const cosmosRegistryChain = await getCosmosRegistryChain(chain);

  const nativeToken = mustGetChainNativeToken(chain);

  const fee = cosmosRegistryChain.fees?.fee_tokens.find(
    (fee: { denom: string }) => {
      return (
        fee.denom === nativeToken.denom || fee.denom === `u${nativeToken.denom}`
      );
    },
  );
  if (!fee || fee.average_gas_price === undefined) {
    throw new Error(`No gas price found for Cosmos chain ${chain}`);
  }

  return {
    denom: fee.denom,
    amount: fee.average_gas_price.toString(),
  };
}<|MERGE_RESOLUTION|>--- conflicted
+++ resolved
@@ -236,11 +236,8 @@
   // Workaround for chicken-egg dependency problem.
   // We need to provide some default value here to satisfy the config on initial load,
   // whilst knowing that it will get overwritten when a script actually gets run.
-<<<<<<< HEAD
-=======
   // We set default token price to 1 to mitigate underflow/overflow errors that occurred
   // on some pairings if the exchange rate itself was set to 1.
->>>>>>> 3254472e
   const defaultValue = '1';
   const localValue = ethers.utils.parseUnits(
     tokenPrices[local] ?? defaultValue,
