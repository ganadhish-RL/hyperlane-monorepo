--- conflicted
+++ resolved
@@ -35,15 +35,15 @@
 
 function getArgs() {
   return withChain(withModuleAndFork(withContext(getRootArgs())))
-    .boolean('asdeployer')
-    .default('asdeployer', false)
+    .boolean('asDeployer')
+    .default('asDeployer', false)
     .boolean('govern')
     .default('govern', false)
     .alias('g', 'govern').argv;
 }
 
 async function check() {
-  const { fork, govern, module, environment, context, chain, asdeployer } =
+  const { fork, govern, module, environment, context, chain, asDeployer } =
     await getArgs();
   const envConfig = getEnvironmentConfig(environment);
   let multiProvider = await envConfig.getMultiProvider();
@@ -57,17 +57,7 @@
         [fork]: { blocks: { confirmations: 0 } },
       });
 
-<<<<<<< HEAD
-      const owner = envConfig.core[fork].owner;
-=======
-      const owner = asdeployer
-        ? DEPLOYER
-        : await resolveOrDeployAccountOwner(
-            multiProvider,
-            fork,
-            envConfig.core[fork].owner,
-          );
->>>>>>> 44cc9bf6
+      const owner = asDeployer ? DEPLOYER : envConfig.core[fork].owner;
       const signer = await impersonateAccount(owner, 1e18);
 
       multiProvider.setSigner(fork, signer);
