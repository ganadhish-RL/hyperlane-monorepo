import { ethers } from 'ethers';
import path from 'path';
import { prompt } from 'prompts';

import { HelloWorldDeployer } from '@hyperlane-xyz/helloworld';
import {
  ChainMap,
  ContractVerifier,
  ExplorerLicenseType,
  HypERC20Deployer,
  HyperlaneCore,
  HyperlaneCoreDeployer,
  HyperlaneDeployer,
  HyperlaneIgpDeployer,
  HyperlaneIsmFactory,
  HyperlaneProxyFactoryDeployer,
  InterchainAccount,
  InterchainAccountDeployer,
  InterchainQueryDeployer,
  LiquidityLayerDeployer,
  TestRecipientDeployer,
  TokenType,
  resolveAccountOwner,
} from '@hyperlane-xyz/sdk';
import { objMap } from '@hyperlane-xyz/utils';

import { Contexts } from '../config/contexts';
import { safes } from '../config/environments/mainnet3/owners';
import { deployEnvToSdkEnv } from '../src/config/environment';
import { deployWithArtifacts } from '../src/deployment/deploy';
import { TestQuerySenderDeployer } from '../src/deployment/testcontracts/testquerysender';
import {
  extractBuildArtifact,
  fetchExplorerApiKeys,
} from '../src/deployment/verify';
import { impersonateAccount, useLocalProvider } from '../src/utils/fork';

import {
  Modules,
  SDK_MODULES,
  getAddresses,
  getArgs,
  getContractAddressesSdkFilepath,
  getModuleDirectory,
  withBuildArtifactPath,
  withContext,
  withModuleAndFork,
  withNetwork,
} from './agent-utils';
import { getEnvironmentConfig } from './core-utils';

async function main() {
  const {
    context = Contexts.Hyperlane,
    module,
    fork,
    environment,
    network,
    buildArtifactPath,
  } = await withContext(
    withNetwork(withModuleAndFork(withBuildArtifactPath(getArgs()))),
  ).argv;
  const envConfig = getEnvironmentConfig(environment);
  const env = deployEnvToSdkEnv[environment];

  let multiProvider = await envConfig.getMultiProvider();
  console.log('multiProvider', Object.keys(multiProvider.metadata));

  if (fork) {
    multiProvider = multiProvider.extendChainMetadata({
      [fork]: { blocks: { confirmations: 0 } },
    });
    await useLocalProvider(multiProvider, fork);
    const owner = await resolveAccountOwner(
      multiProvider,
      fork,
      envConfig.owners[fork].owner,
    );
    const signer = await impersonateAccount(owner);
    multiProvider.setSharedSigner(signer);
  }

  let contractVerifier;
  if (buildArtifactPath) {
    // fetch explorer API keys from GCP
    const apiKeys = await fetchExplorerApiKeys();
    // extract build artifact contents
    const buildArtifact = extractBuildArtifact(buildArtifactPath);
    // instantiate verifier
    contractVerifier = new ContractVerifier(
      multiProvider,
      apiKeys,
      buildArtifact,
      ExplorerLicenseType.MIT,
    );
  }

  let config: ChainMap<unknown> = {};
  let deployer: HyperlaneDeployer<any, any>;
  if (module === Modules.PROXY_FACTORY) {
    config = objMap(envConfig.core, (_chain) => true);
    deployer = new HyperlaneProxyFactoryDeployer(
      multiProvider,
      contractVerifier,
    );
  } else if (module === Modules.CORE) {
    config = envConfig.core;
    const ismFactory = HyperlaneIsmFactory.fromAddressesMap(
      getAddresses(environment, Modules.PROXY_FACTORY),
      multiProvider,
    );
    deployer = new HyperlaneCoreDeployer(
      multiProvider,
      ismFactory,
      contractVerifier,
    );
  } else if (module === Modules.WARP) {
    const core = HyperlaneCore.fromEnvironment(env, multiProvider);
    const ismFactory = HyperlaneIsmFactory.fromAddressesMap(
      getAddresses(environment, Modules.PROXY_FACTORY),
      multiProvider,
    );
    const routerConfig = core.getRouterConfig(envConfig.owners);
<<<<<<< HEAD
    console.log('routerConfig', routerConfig.sepolia.owner);
    // const scrollsepolia = {
    //   ...routerConfig.scrollsepolia,
    //   type: TokenType.synthetic,
    //   name: 'Wrapped Ether',
    //   symbol: 'WETH',
    //   decimals: 18,
    //   totalSupply: '0',
    // };
    const plumetestnet = {
      ...routerConfig.plumetestnet,
      type: TokenType.synthetic,
      name: 'Wrapped Ether',
      symbol: 'WETH',
      decimals: 18,
      totalSupply: '0',
=======
    const inevm = {
      ...routerConfig.inevm,
      type: TokenType.native,
      interchainSecurityModule: ethers.constants.AddressZero,
      owner: safes.inevm,
>>>>>>> e33d1a77
    };
    const injective = {
      ...routerConfig.injective,
      type: TokenType.native,
    };
    config = {
<<<<<<< HEAD
      // scrollsepolia,
      plumetestnet,
      sepolia,
=======
      inevm,
      injective,
>>>>>>> e33d1a77
    };
    // return;
    deployer = new HypERC20Deployer(
      multiProvider,
      ismFactory,
      contractVerifier,
    );
    deployer.cacheAddressesMap({
      plumetestnet: {
        interchainAccountRouter: '0xA0aB1750b4F68AE5E8C42d936fa78871eae52643',
      },
      sepolia: {
        interchainAccountRouter: '0x90360940B160B862F2e249124D89d734b3981DAb',
      },
    });
  } else if (module === Modules.INTERCHAIN_GAS_PAYMASTER) {
    config = envConfig.igp;
    deployer = new HyperlaneIgpDeployer(multiProvider, contractVerifier);
  } else if (module === Modules.INTERCHAIN_ACCOUNTS) {
    const core = HyperlaneCore.fromEnvironment(env, multiProvider);
    config = core.getRouterConfig(envConfig.owners);
    // filter config to only include sepolia and optimismgoerli for now
    config = {
      sepolia: config.sepolia,
      scrollsepolia: config.scrollsepolia,
      plumetestnet: config.plumetestnet,
    };
    deployer = new InterchainAccountDeployer(multiProvider, contractVerifier);
    const addresses = getAddresses(environment, Modules.INTERCHAIN_ACCOUNTS);
    console.log('deploy: ICA addresses', JSON.stringify(addresses, null, 2));
    InterchainAccount.fromAddressesMap(addresses, multiProvider);
    return;
  } else if (module === Modules.INTERCHAIN_QUERY_SYSTEM) {
    const core = HyperlaneCore.fromEnvironment(env, multiProvider);
    config = core.getRouterConfig(envConfig.owners);
    deployer = new InterchainQueryDeployer(multiProvider, contractVerifier);
  } else if (module === Modules.LIQUIDITY_LAYER) {
    const core = HyperlaneCore.fromEnvironment(env, multiProvider);
    const routerConfig = core.getRouterConfig(envConfig.owners);
    if (!envConfig.liquidityLayerConfig) {
      throw new Error(`No liquidity layer config for ${environment}`);
    }
    config = objMap(
      envConfig.liquidityLayerConfig.bridgeAdapters,
      (chain, conf) => ({
        ...conf,
        ...routerConfig[chain],
      }),
    );
    deployer = new LiquidityLayerDeployer(multiProvider, contractVerifier);
  } else if (module === Modules.TEST_RECIPIENT) {
    const addresses = getAddresses(environment, Modules.CORE);

    for (const chain of Object.keys(addresses)) {
      config[chain] = {
        interchainSecurityModule:
          addresses[chain].interchainSecurityModule ??
          ethers.constants.AddressZero, // ISM is required for the TestRecipientDeployer but onchain if the ISM is zero address, then it uses the mailbox's defaultISM
      };
    }
    deployer = new TestRecipientDeployer(multiProvider, contractVerifier);
  } else if (module === Modules.TEST_QUERY_SENDER) {
    // Get query router addresses
    const queryAddresses = getAddresses(
      environment,
      Modules.INTERCHAIN_QUERY_SYSTEM,
    );
    config = objMap(queryAddresses, (_c, conf) => ({
      queryRouterAddress: conf.router,
    }));
    deployer = new TestQuerySenderDeployer(multiProvider, contractVerifier);
  } else if (module === Modules.HELLO_WORLD) {
    const core = HyperlaneCore.fromEnvironment(env, multiProvider);
    config = core.getRouterConfig(envConfig.owners);
    deployer = new HelloWorldDeployer(
      multiProvider,
      undefined,
      contractVerifier,
    );
  } else {
    console.log(`Skipping ${module}, deployer unimplemented`);
    return;
  }

  const modulePath = getModuleDirectory(environment, module, context);

  console.log(`Deploying to ${modulePath}`);

  const isSdkArtifact = SDK_MODULES.includes(module) && environment !== 'test';

  const addresses = isSdkArtifact
    ? path.join(
        getContractAddressesSdkFilepath(),
        `${deployEnvToSdkEnv[environment]}.json`,
      )
    : path.join(modulePath, 'addresses.json');

  const verification = path.join(modulePath, 'verification.json');

  const cache = {
    addresses,
    verification,
    read: environment !== 'test',
    write: !fork,
  };
  // Don't write agent config in fork tests
  const agentConfig =
    module === Modules.CORE && !fork
      ? {
          addresses,
          environment,
          multiProvider,
        }
      : undefined;

  // prompt for confirmation in production environments
  if (environment !== 'test' && !fork) {
    const confirmConfig = network ? config[network] : config;
    console.log(JSON.stringify(confirmConfig, null, 2));
    const { value: confirmed } = await prompt({
      type: 'confirm',
      name: 'value',
      message: `Confirm you want to deploy this ${module} configuration to ${environment}?`,
      initial: false,
    });
    if (!confirmed) {
      process.exit(0);
    }
  }

  await deployWithArtifacts(
    config,
    deployer,
    cache,
    network ?? fork,
    agentConfig,
  );
}

main()
  .then()
  .catch((e) => {
    console.error(e);
    process.exit(1);
  });<|MERGE_RESOLUTION|>--- conflicted
+++ resolved
@@ -25,7 +25,6 @@
 import { objMap } from '@hyperlane-xyz/utils';
 
 import { Contexts } from '../config/contexts';
-import { safes } from '../config/environments/mainnet3/owners';
 import { deployEnvToSdkEnv } from '../src/config/environment';
 import { deployWithArtifacts } from '../src/deployment/deploy';
 import { TestQuerySenderDeployer } from '../src/deployment/testcontracts/testquerysender';
@@ -121,7 +120,6 @@
       multiProvider,
     );
     const routerConfig = core.getRouterConfig(envConfig.owners);
-<<<<<<< HEAD
     console.log('routerConfig', routerConfig.sepolia.owner);
     // const scrollsepolia = {
     //   ...routerConfig.scrollsepolia,
@@ -131,6 +129,10 @@
     //   decimals: 18,
     //   totalSupply: '0',
     // };
+    const sepolia = {
+      ...routerConfig.sepolia,
+      type: TokenType.native,
+    };
     const plumetestnet = {
       ...routerConfig.plumetestnet,
       type: TokenType.synthetic,
@@ -138,27 +140,11 @@
       symbol: 'WETH',
       decimals: 18,
       totalSupply: '0',
-=======
-    const inevm = {
-      ...routerConfig.inevm,
-      type: TokenType.native,
-      interchainSecurityModule: ethers.constants.AddressZero,
-      owner: safes.inevm,
->>>>>>> e33d1a77
-    };
-    const injective = {
-      ...routerConfig.injective,
-      type: TokenType.native,
     };
     config = {
-<<<<<<< HEAD
       // scrollsepolia,
       plumetestnet,
       sepolia,
-=======
-      inevm,
-      injective,
->>>>>>> e33d1a77
     };
     // return;
     deployer = new HypERC20Deployer(
