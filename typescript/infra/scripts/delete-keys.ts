--- conflicted
+++ resolved
@@ -1,10 +1,6 @@
 import { deleteAgentGCPKeys } from '../src/agents/gcp';
-<<<<<<< HEAD
+
 import { getCoreEnvironmentConfig, getEnvironment } from './utils';
-=======
-
-import { getDomainNames, getEnvironment } from './utils';
->>>>>>> a424371e
 
 async function main() {
   const environment = await getEnvironment();
