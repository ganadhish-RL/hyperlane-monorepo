--- conflicted
+++ resolved
@@ -23,29 +23,17 @@
     config.core,
   );
   await coreChecker.check();
-<<<<<<< HEAD
   // One threshold violation per VM per chain
   // Two validator violation per VM per chain (zk and zp)
   await coreChecker.expectViolations(
     [CoreViolationType.Validator],
     [3 * 7 * 7],
   );
-=======
-  // 16 ownable contracts per chain.
-  await coreChecker.expectViolations([ViolationType.Owner], [3 * 16]);
->>>>>>> 000b67cf
 
   const governor = new AbacusCoreGovernor(coreChecker);
 
   await governor.govern();
-<<<<<<< HEAD
   await governor.logCalls();
-=======
-
-  await governor.logCalls();
-  // await governor.estimateCallsLedger();
-  // await governor.sendCallsLedger();
->>>>>>> 000b67cf
 }
 
 check().then(console.log).catch(console.error);