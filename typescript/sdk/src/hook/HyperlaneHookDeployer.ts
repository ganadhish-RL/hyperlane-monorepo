import debug from 'debug';
import { ethers } from 'ethers';

import {
  DomainRoutingHook,
  FallbackDomainRoutingHook,
  IL1CrossDomainMessenger__factory,
  OPStackHook,
  OPStackIsm,
  ProtocolFee,
  StaticAggregationHook__factory,
} from '@hyperlane-xyz/core';
import { Address, addressToBytes32 } from '@hyperlane-xyz/utils';

import { chainMetadata } from '../consts/chainMetadata';
import { HyperlaneContracts } from '../contracts/types';
import { CoreAddresses } from '../core/contracts';
import { HyperlaneDeployer } from '../deploy/HyperlaneDeployer';
import { ContractVerifier } from '../deploy/verify/ContractVerifier';
import { HyperlaneIgpDeployer } from '../gas/HyperlaneIgpDeployer';
import { IgpFactories } from '../gas/contracts';
import { HyperlaneIsmFactory } from '../ism/HyperlaneIsmFactory';
import { IsmType, OpStackIsmConfig } from '../ism/types';
import { MultiProvider } from '../providers/MultiProvider';
import { ChainMap, ChainName } from '../types';

import { DeployedHook, HookFactories, hookFactories } from './contracts';
import {
  AggregationHookConfig,
  DomainRoutingHookConfig,
  FallbackRoutingHookConfig,
  HookConfig,
  HookType,
  IgpHookConfig,
  OpStackHookConfig,
  ProtocolFeeHookConfig,
} from './types';

export class HyperlaneHookDeployer extends HyperlaneDeployer<
  HookConfig,
  HookFactories
> {
  constructor(
    multiProvider: MultiProvider,
    readonly core: ChainMap<Partial<CoreAddresses>>,
    readonly ismFactory: HyperlaneIsmFactory,
    contractVerifier?: ContractVerifier,
    readonly igpDeployer = new HyperlaneIgpDeployer(
      multiProvider,
      contractVerifier,
    ),
  ) {
    super(multiProvider, hookFactories, {
      logger: debug('hyperlane:HookDeployer'),
      contractVerifier,
    });
  }

  cacheAddressesMap(addressesMap: ChainMap<CoreAddresses>): void {
    this.igpDeployer.cacheAddressesMap(addressesMap);
    super.cacheAddressesMap(addressesMap);
  }

  async deployContracts(
    chain: ChainName,
    config: HookConfig,
    coreAddresses = this.core[chain],
  ): Promise<HyperlaneContracts<HookFactories>> {
    let hook: DeployedHook;
    if (config.type === HookType.MERKLE_TREE) {
      const mailbox = coreAddresses.mailbox;
      if (!mailbox) {
        throw new Error(`Mailbox address is required for ${config.type}`);
      }
      hook = await this.deployContract(chain, config.type, [mailbox]);
    } else if (config.type === HookType.INTERCHAIN_GAS_PAYMASTER) {
      const { interchainGasPaymaster } = await this.deployIgp(
        chain,
        config,
        coreAddresses,
      );
      hook = interchainGasPaymaster;
    } else if (config.type === HookType.AGGREGATION) {
      hook = (await this.deployAggregation(chain, config, coreAddresses))
        .aggregationHook; // deploy from factory
    } else if (config.type === HookType.PROTOCOL_FEE) {
      hook = await this.deployProtocolFee(chain, config);
    } else if (config.type === HookType.OP_STACK) {
      hook = await this.deployOpStack(chain, config, coreAddresses);
    } else if (
      config.type === HookType.ROUTING ||
      config.type === HookType.FALLBACK_ROUTING
    ) {
      hook = await this.deployRouting(chain, config, coreAddresses);
    } else if (config.type === HookType.PAUSABLE) {
      hook = await this.deployContract(chain, config.type, []);
      await this.transferOwnershipOfContracts<HookType.PAUSABLE>(
        chain,
        config,
        { [HookType.PAUSABLE]: hook },
      );
    } else {
      throw new Error(`Unsupported hook config: ${config}`);
    }

    const deployedContracts = { [config.type]: hook } as any; // partial
    this.addDeployedContracts(chain, deployedContracts);
    return deployedContracts;
  }

  async deployProtocolFee(
    chain: ChainName,
    config: ProtocolFeeHookConfig,
  ): Promise<ProtocolFee> {
    this.logger('Deploying ProtocolFeeHook for %s', chain);
    return this.deployContract(chain, HookType.PROTOCOL_FEE, [
      config.maxProtocolFee,
      config.protocolFee,
      config.beneficiary,
      await this.resolveInterchainAccountAsOwner(chain, config.owner),
    ]);
  }

  async deployIgp(
    chain: ChainName,
    config: IgpHookConfig,
    coreAddresses = this.core[chain],
  ): Promise<HyperlaneContracts<IgpFactories>> {
    this.logger('Deploying IGP as hook for %s', chain);
    if (coreAddresses.proxyAdmin) {
      this.igpDeployer.writeCache(
        chain,
        'proxyAdmin',
        coreAddresses.proxyAdmin,
      );
    }
    const igpContracts = await this.igpDeployer.deployContracts(chain, config);
    // bubbling up addresses and verification input artifacts
    this.addDeployedContracts(
      chain,
      igpContracts,
      this.igpDeployer.verificationInputs[chain],
    );
    return igpContracts;
  }

  async deployAggregation(
    chain: ChainName,
    config: AggregationHookConfig,
    coreAddresses = this.core[chain],
  ): Promise<HyperlaneContracts<HookFactories>> {
    this.logger('Deploying AggregationHook for %s', chain);
    const aggregatedHooks: string[] = [];
    let hooks: any = {};
    for (const hookConfig of config.hooks) {
      const subhooks = await this.deployContracts(
        chain,
        hookConfig,
        coreAddresses,
      );
      aggregatedHooks.push(subhooks[hookConfig.type].address);
      hooks = { ...hooks, ...subhooks };
    }
    this.logger(
      `Deploying aggregation hook of ${config.hooks.map((h) => h.type)}`,
    );
    const address = await this.ismFactory.deployStaticAddressSet(
      chain,
      this.ismFactory.getContracts(chain).aggregationHookFactory,
      aggregatedHooks,
      this.logger,
    );
    hooks[HookType.AGGREGATION] = StaticAggregationHook__factory.connect(
      address,
      this.multiProvider.getSignerOrProvider(chain),
    );
    this.addDeployedContracts(chain, hooks);
    return hooks;
  }

  async deployOpStack(
    chain: ChainName,
    config: OpStackHookConfig,
    coreAddresses = this.core[chain],
  ): Promise<OPStackHook> {
    this.logger(
      'Deploying OPStackHook for %s to %s',
      chain,
      config.destinationChain,
    );
    const mailbox = coreAddresses.mailbox;
    if (!mailbox) {
      throw new Error(`Mailbox address is required for ${config.type}`);
    }
    // fetch l2 messenger address from l1 messenger
    const l1Messenger = IL1CrossDomainMessenger__factory.connect(
      config.nativeBridge,
      this.multiProvider.getSignerOrProvider(chain),
    );
    const l2Messenger: Address = await l1Messenger.OTHER_MESSENGER();
    // deploy opstack ism
    const ismConfig: OpStackIsmConfig = {
      type: IsmType.OP_STACK,
      origin: chain,
      nativeBridge: l2Messenger,
    };
    const opstackIsm = (await this.ismFactory.deploy({
      destination: config.destinationChain,
      config: ismConfig,
      origin: chain,
    })) as OPStackIsm;
    // deploy opstack hook
    const hook = await this.deployContract(chain, HookType.OP_STACK, [
      mailbox,
      this.multiProvider.getDomainId(config.destinationChain),
      addressToBytes32(opstackIsm.address),
      config.nativeBridge,
    ]);
    const overrides = this.multiProvider.getTransactionOverrides(chain);
    // set authorized hook on opstack ism
    const authorizedHook = await opstackIsm.authorizedHook();
    if (authorizedHook === addressToBytes32(hook.address)) {
      this.logger('Authorized hook already set on ism %s', opstackIsm.address);
      return hook;
    } else if (
      authorizedHook !== addressToBytes32(ethers.constants.AddressZero)
    ) {
      this.logger(
        'Authorized hook mismatch on ism %s, expected %s, got %s',
        opstackIsm.address,
        addressToBytes32(hook.address),
        authorizedHook,
      );
      throw new Error('Authorized hook mismatch');
    }
    // check if mismatch and redeploy hook
    this.logger(
      'Setting authorized hook %s on ism % on destination %s',
      hook.address,
      opstackIsm.address,
      config.destinationChain,
    );
    await this.multiProvider.handleTx(
      config.destinationChain,
      opstackIsm.setAuthorizedHook(addressToBytes32(hook.address), overrides),
    );

    return hook;
  }

  async deployRouting(
    chain: ChainName,
    config: DomainRoutingHookConfig | FallbackRoutingHookConfig,
    coreAddresses = this.core[chain],
  ): Promise<DomainRoutingHook> {
    const mailbox = coreAddresses?.mailbox;
    if (!mailbox) {
      throw new Error(`Mailbox address is required for ${config.type}`);
    }

    const deployer = await this.multiProvider.getSigner(chain).getAddress();

    let routingHook: DomainRoutingHook | FallbackDomainRoutingHook;
    switch (config.type) {
      case HookType.ROUTING: {
        this.logger('Deploying DomainRoutingHook for %s', chain);
        routingHook = await this.deployContract(chain, HookType.ROUTING, [
          mailbox,
<<<<<<< HEAD
          await this.resolveInterchainAccountAsOwner(chain, config.owner),
=======
          deployer,
>>>>>>> 97361643
        ]);
        break;
      }
      case HookType.FALLBACK_ROUTING: {
        this.logger('Deploying FallbackDomainRoutingHook for %s', chain);
        const fallbackHook = await this.deployContracts(
          chain,
          config.fallback,
          coreAddresses,
        );
        routingHook = await this.deployContract(
          chain,
          HookType.FALLBACK_ROUTING,
<<<<<<< HEAD
          [
            mailbox,
            await this.resolveInterchainAccountAsOwner(chain, config.owner),
            fallbackHook[config.fallback.type].address,
          ],
=======
          [mailbox, deployer, fallbackHook[config.fallback.type].address],
>>>>>>> 97361643
        );
        break;
      }
      default:
        throw new Error(`Unexpected hook type: ${config}`);
    }

    const routingConfigs: DomainRoutingHook.HookConfigStruct[] = [];
    for (const [dest, hookConfig] of Object.entries(config.domains)) {
      const destDomain =
        chainMetadata[dest]?.domainId ?? this.multiProvider.getDomainId(dest);
      if (typeof hookConfig === 'string') {
        routingConfigs.push({
          destination: destDomain,
          hook: hookConfig,
        });
      } else {
        const hook = await this.deployContracts(
          chain,
          hookConfig,
          coreAddresses,
        );
        routingConfigs.push({
          destination: destDomain,
          hook: hook[hookConfig.type].address,
        });
      }
    }

    const overrides = this.multiProvider.getTransactionOverrides(chain);
    await this.runIfOwner(chain, routingHook, async () =>
      this.multiProvider.handleTx(
        chain,
        routingHook.setHooks(routingConfigs, overrides),
      ),
    );

    await this.transferOwnershipOfContracts(chain, config, {
      [config.type]: routingHook,
    });

    return routingHook;
  }
}<|MERGE_RESOLUTION|>--- conflicted
+++ resolved
@@ -258,19 +258,13 @@
       throw new Error(`Mailbox address is required for ${config.type}`);
     }
 
-    const deployer = await this.multiProvider.getSigner(chain).getAddress();
-
     let routingHook: DomainRoutingHook | FallbackDomainRoutingHook;
     switch (config.type) {
       case HookType.ROUTING: {
         this.logger('Deploying DomainRoutingHook for %s', chain);
         routingHook = await this.deployContract(chain, HookType.ROUTING, [
           mailbox,
-<<<<<<< HEAD
           await this.resolveInterchainAccountAsOwner(chain, config.owner),
-=======
-          deployer,
->>>>>>> 97361643
         ]);
         break;
       }
@@ -284,15 +278,11 @@
         routingHook = await this.deployContract(
           chain,
           HookType.FALLBACK_ROUTING,
-<<<<<<< HEAD
           [
             mailbox,
             await this.resolveInterchainAccountAsOwner(chain, config.owner),
             fallbackHook[config.fallback.type].address,
           ],
-=======
-          [mailbox, deployer, fallbackHook[config.fallback.type].address],
->>>>>>> 97361643
         );
         break;
       }
