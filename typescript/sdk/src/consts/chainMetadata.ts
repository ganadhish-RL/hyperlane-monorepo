import { ProtocolType } from '@hyperlane-xyz/utils';

import {
  ChainMetadata,
  ChainTechnicalStack,
  ExplorerFamily,
} from '../metadata/chainMetadataTypes.js';
import { ChainMap } from '../types.js';

import { Chains, Mainnets, Testnets } from './chains.js';

/**
 * Common native currencies
 */
export const avaxToken = { decimals: 18, name: 'Avalanche', symbol: 'AVAX' };
export const bnbToken = { decimals: 18, name: 'BNB', symbol: 'BNB' };
export const celoToken = { decimals: 18, name: 'CELO', symbol: 'CELO' };
export const etherToken = { decimals: 18, name: 'Ether', symbol: 'ETH' };
export const maticToken = { decimals: 18, name: 'MATIC', symbol: 'MATIC' };
export const xDaiToken = { decimals: 18, name: 'xDai', symbol: 'xDai' };
export const solToken = { decimals: 9, name: 'Sol', symbol: 'SOL' };

export const alfajores: ChainMetadata = {
  blockExplorers: [
    {
      apiUrl: 'https://api-alfajores.celoscan.io/api',
      family: ExplorerFamily.Etherscan,
      name: 'CeloScan',
      url: 'https://alfajores.celoscan.io',
    },
    {
      apiUrl: 'https://explorer.celo.org/alfajores/api',
      family: ExplorerFamily.Blockscout,
      name: 'Blockscout',
      url: 'https://explorer.celo.org/alfajores',
    },
  ],
  blocks: {
    confirmations: 1,
    estimateBlockTime: 5,
    reorgPeriod: 0,
  },
  chainId: 44787,
  displayName: 'Alfajores',
  domainId: 44787,
  isTestnet: true,
  name: Chains.alfajores,
  nativeToken: celoToken,
  protocol: ProtocolType.Ethereum,
  rpcUrls: [{ http: 'https://alfajores-forno.celo-testnet.org' }],
};

export const ancient8: ChainMetadata = {
  blockExplorers: [
    {
      apiUrl: 'https://scan.ancient8.gg/api',
      family: ExplorerFamily.Blockscout,
      name: 'Ancient8 Explorer',
      url: 'https://scan.ancient8.gg',
    },
  ],
  blocks: {
    confirmations: 1,
    estimateBlockTime: 2,
    reorgPeriod: 0,
  },
  chainId: 888888888,
  displayName: 'Ancient8',
  domainId: 888888888,
  gasCurrencyCoinGeckoId: 'ethereum',
  isTestnet: false,
  name: Chains.ancient8,
  nativeToken: etherToken,
  protocol: ProtocolType.Ethereum,
  rpcUrls: [{ http: 'https://rpc.ancient8.gg' }],
  technicalStack: ChainTechnicalStack.Other,
};

export const arbitrum: ChainMetadata = {
  blockExplorers: [
    {
      apiUrl: 'https://api.arbiscan.io/api',
      family: ExplorerFamily.Etherscan,
      name: 'Arbiscan',
      url: 'https://arbiscan.io',
    },
  ],
  blocks: {
    confirmations: 1,
    estimateBlockTime: 3,
    reorgPeriod: 0,
  },
  chainId: 42161,
  displayName: 'Arbitrum',
  domainId: 42161,
  gasCurrencyCoinGeckoId: 'ethereum',
  gnosisSafeTransactionServiceUrl:
    'https://safe-transaction-arbitrum.safe.global/',
  index: {
    // Arbitrum Nitro flavored chains record the L1 block number they were deployed at,
    // not the L2 block number. See https://docs.arbitrum.io/build-decentralized-apps/arbitrum-vs-ethereum/block-numbers-and-time#ethereum-block-numbers-within-arbitrum.
    // This is the block that the Mailbox was deployed at:
    // https://arbiscan.io/tx/0x946b241bfa1465d8de7247c155a533d2ee9437a2763a0399f1ca458f13b5efa5
    from: 143649797,
  },
  name: Chains.arbitrum,
  nativeToken: etherToken,
  protocol: ProtocolType.Ethereum,
  rpcUrls: [{ http: 'https://arb1.arbitrum.io/rpc' }],
  technicalStack: ChainTechnicalStack.ArbitrumNitro,
};

export const avalanche: ChainMetadata = {
  blockExplorers: [
    {
      apiUrl:
        'https://api.routescan.io/v2/network/mainnet/evm/43114/etherscan/api',
      family: ExplorerFamily.Routescan,
      name: 'SnowTrace',
      url: 'https://snowtrace.io',
    },
  ],
  blocks: {
    confirmations: 3,
    estimateBlockTime: 2,
    reorgPeriod: 3,
  },
  chainId: 43114,
  displayName: 'Avalanche',
  domainId: 43114,
  gasCurrencyCoinGeckoId: 'avalanche-2',
  gnosisSafeTransactionServiceUrl:
    'https://safe-transaction-avalanche.safe.global/',
  name: Chains.avalanche,
  nativeToken: avaxToken,
  protocol: ProtocolType.Ethereum,
  rpcUrls: [
    {
      http: 'https://api.avax.network/ext/bc/C/rpc',
      pagination: {
        maxBlockRange: 100000,
        minBlockNumber: 6765067,
      },
    },
  ],
};

export const base: ChainMetadata = {
  blockExplorers: [
    {
      apiUrl: 'https://api.basescan.org/api',
      family: ExplorerFamily.Etherscan,
      name: 'BaseScan',
      url: 'https://basescan.org',
    },
  ],
  blocks: {
    confirmations: 1,
    estimateBlockTime: 2,
    reorgPeriod: 1,
  },
  chainId: 8453,
  displayName: 'Base',
  domainId: 8453,
  gasCurrencyCoinGeckoId: 'ethereum',
  gnosisSafeTransactionServiceUrl: 'https://safe-transaction-base.safe.global/',
  name: Chains.base,
  nativeToken: etherToken,
  protocol: ProtocolType.Ethereum,
  rpcUrls: [
    { http: 'https://base.publicnode.com/' },
    { http: 'https://mainnet.base.org' },
    { http: 'https://base.blockpi.network/v1/rpc/public' },
  ],
};

export const blast: ChainMetadata = {
  blockExplorers: [
    {
<<<<<<< HEAD
=======
      apiUrl: 'https://api.blastscan.io/api',
      family: ExplorerFamily.Etherscan,
      name: 'Blast Explorer',
      url: 'https://blastscan.io',
    },
    {
>>>>>>> 21cd38c2
      apiUrl:
        'https://api.routescan.io/v2/network/mainnet/evm/81457/etherscan/api',
      family: ExplorerFamily.Routescan,
      name: 'Blast Explorer',
      url: 'https://blastexplorer.io',
    },
  ],
  blocks: {
    confirmations: 1,
    estimateBlockTime: 2,
    reorgPeriod: 1,
  },
  chainId: 81457,
  displayName: 'Blast',
  domainId: 81457,
  gasCurrencyCoinGeckoId: 'ethereum',
  name: Chains.blast,
  nativeToken: etherToken,
  protocol: ProtocolType.Ethereum,
  rpcUrls: [{ http: 'https://rpc.blast.io' }],
  technicalStack: ChainTechnicalStack.Other,
};

export const bsc: ChainMetadata = {
  blockExplorers: [
    {
      apiUrl: 'https://api.bscscan.com/api',
      family: ExplorerFamily.Etherscan,
      name: 'BscScan',
      url: 'https://bscscan.com',
    },
  ],
  blocks: {
    confirmations: 1,
    estimateBlockTime: 3,
    reorgPeriod: 15,
  },
  chainId: 56,
  displayName: 'Binance Smart Chain',
  displayNameShort: 'Binance',
  domainId: 56,
  gasCurrencyCoinGeckoId: 'binancecoin',
  gnosisSafeTransactionServiceUrl: 'https://safe-transaction-bsc.safe.global/',
  name: Chains.bsc,
  nativeToken: bnbToken,
  protocol: ProtocolType.Ethereum,
  rpcUrls: [
    { http: 'https://rpc.ankr.com/bsc' },
    { http: 'https://bsc.drpc.org' },
    { http: 'https://bscrpc.com' },
  ],
};

export const bsctestnet: ChainMetadata = {
  blockExplorers: [
    {
      apiUrl: 'https://api-testnet.bscscan.com/api',
      family: ExplorerFamily.Etherscan,
      name: 'BscScan',
      url: 'https://testnet.bscscan.com',
    },
  ],
  blocks: {
    confirmations: 1,
    estimateBlockTime: 3,
    reorgPeriod: 9,
  },
  chainId: 97,
  displayName: 'BSC Testnet',
  domainId: 97,
  isTestnet: true,
  name: Chains.bsctestnet,
  nativeToken: bnbToken,
  protocol: ProtocolType.Ethereum,
  rpcUrls: [
    { http: 'https://bsc-testnet.publicnode.com' },
    { http: 'https://bsc-testnet.blockpi.network/v1/rpc/public' },
  ],
};

export const celo: ChainMetadata = {
  blockExplorers: [
    {
      apiUrl: 'https://api.celoscan.io/api',
      family: ExplorerFamily.Etherscan,
      name: 'CeloScan',
      url: 'https://celoscan.io',
    },
    {
      apiUrl: 'https://explorer.celo.org/mainnet/api',
      family: ExplorerFamily.Blockscout,
      name: 'Blockscout',
      url: 'https://explorer.celo.org',
    },
  ],
  blocks: {
    confirmations: 1,
    estimateBlockTime: 5,
    reorgPeriod: 0,
  },
  chainId: 42220,
  displayName: 'Celo',
  domainId: 42220,
  // The official Gnosis safe URL `https://safe-transaction-celo.safe.global` doesn't work well
  // with delegates on a multisig created with the old unofficial Celo tooling.
  gnosisSafeTransactionServiceUrl:
    'https://mainnet-tx-svc.celo-safe-prod.celo-networks-dev.org/',
  name: Chains.celo,
  nativeToken: celoToken,
  protocol: ProtocolType.Ethereum,
  rpcUrls: [{ http: 'https://forno.celo.org' }],
};

export const chiado: ChainMetadata = {
  blockExplorers: [
    {
      apiUrl: 'https://gnosis-chiado.blockscout.com/api',
      family: ExplorerFamily.Blockscout,
      name: 'GnosisScan',
      url: 'https://gnosis-chiado.blockscout.com',
    },
  ],
  blocks: {
    confirmations: 1,
    estimateBlockTime: 5,
    reorgPeriod: 14,
  },
  chainId: 10200,
  displayName: 'Chiado',
  domainId: 10200,
  isTestnet: true,
  name: Chains.chiado,
  nativeToken: xDaiToken,
  protocol: ProtocolType.Ethereum,
  rpcUrls: [{ http: 'https://gnosis-chiado.publicnode.com' }],
};

export const ethereum: ChainMetadata = {
  blockExplorers: [
    {
      apiUrl: 'https://api.etherscan.io/api',
      family: ExplorerFamily.Etherscan,
      name: 'Etherscan',
      url: 'https://etherscan.io',
    },
    {
      apiUrl: 'https://eth.blockscout.com/api',
      family: ExplorerFamily.Blockscout,
      name: 'Blockscout',
      url: 'https://blockscout.com/eth/mainnet',
    },
  ],
  blocks: {
    confirmations: 7,
    estimateBlockTime: 13,
    reorgPeriod: 14,
  },
  chainId: 1,
  displayName: 'Ethereum',
  domainId: 1,
  gnosisSafeTransactionServiceUrl:
    'https://safe-transaction-mainnet.safe.global/',
  name: Chains.ethereum,
  nativeToken: etherToken,
  protocol: ProtocolType.Ethereum,
  rpcUrls: [
    { http: 'https://ethereum.publicnode.com' },
    { http: 'https://cloudflare-eth.com' },
  ],
};

export const fuji: ChainMetadata = {
  blockExplorers: [
    {
      apiUrl:
        'https://api.routescan.io/v2/network/testnet/evm/43113/etherscan/api',
      family: ExplorerFamily.Etherscan,
      name: 'SnowTrace',
      url: 'https://testnet.snowtrace.io',
    },
  ],
  blocks: {
    confirmations: 3,
    estimateBlockTime: 2,
    reorgPeriod: 3,
  },
  chainId: 43113,
  displayName: 'Fuji',
  domainId: 43113,
  isTestnet: true,
  name: Chains.fuji,
  nativeToken: avaxToken,
  protocol: ProtocolType.Ethereum,
  rpcUrls: [
    {
      http: 'https://api.avax-test.network/ext/bc/C/rpc',
      pagination: { maxBlockRange: 2048 },
    },
  ],
};

export const gnosis: ChainMetadata = {
  blockExplorers: [
    {
      apiUrl: 'https://api.gnosisscan.io/api',
      family: ExplorerFamily.Etherscan,
      name: 'GnosisScan',
      url: 'https://gnosisscan.io',
    },
  ],
  blocks: {
    confirmations: 1,
    estimateBlockTime: 5,
    reorgPeriod: 14,
  },
  chainId: 100,
  displayName: 'Gnosis',
  domainId: 100,
  gasCurrencyCoinGeckoId: 'xdai',
  gnosisSafeTransactionServiceUrl:
    'https://safe-transaction-gnosis-chain.safe.global/',
  name: Chains.gnosis,
  nativeToken: xDaiToken,
  protocol: ProtocolType.Ethereum,
  rpcUrls: [
    {
      http: 'https://rpc.gnosischain.com',
      pagination: {
        maxBlockRange: 10000,
        minBlockNumber: 25997478,
      },
    },
  ],
};

export const inevm: ChainMetadata = {
  blockExplorers: [
    {
      apiUrl: 'https://inevm.calderaexplorer.xyz/api',
      family: ExplorerFamily.Blockscout,
      name: 'Caldera inEVM Explorer',
      url: 'https://inevm.calderaexplorer.xyz',
    },
  ],
  blocks: {
    confirmations: 1,
    estimateBlockTime: 3,
    reorgPeriod: 0,
  },
  chainId: 2525,
  displayName: 'Injective EVM',
  displayNameShort: 'inEVM',
  domainId: 2525,
  gasCurrencyCoinGeckoId: 'injective-protocol',
  name: Chains.inevm,
  nativeToken: {
    decimals: 18,
    name: 'Injective',
    symbol: 'INJ',
  },
  protocol: ProtocolType.Ethereum,
  rpcUrls: [{ http: 'https://inevm.calderachain.xyz/http' }],
};

export const injective: ChainMetadata = {
  bech32Prefix: 'inj',
  blockExplorers: [],
  blocks: {
    confirmations: 1,
    estimateBlockTime: 1,
    reorgPeriod: 10,
  },
  chainId: 'injective-1',
  displayName: 'Injective',
  domainId: 6909546,
  gasCurrencyCoinGeckoId: 'injective-protocol',
  grpcUrls: [{ http: 'sentry.chain.grpc.injective.network:443' }],
  name: Chains.injective,
  nativeToken: {
    decimals: 18,
    denom: 'inj',
    name: 'Injective',
    symbol: 'INJ',
  },
  protocol: ProtocolType.Cosmos,
  restUrls: [{ http: 'https://sentry.lcd.injective.network:443' }],
  rpcUrls: [{ http: 'https://sentry.tm.injective.network:443' }],
  slip44: 118,
};

export const mantapacific: ChainMetadata = {
  blockExplorers: [
    {
      apiUrl: 'https://pacific-explorer.manta.network/api',
      family: ExplorerFamily.Blockscout,
      name: 'Manta Pacific Explorer',
      url: 'https://pacific-explorer.manta.network',
    },
  ],
  blocks: {
    confirmations: 1,
    estimateBlockTime: 3,
    reorgPeriod: 1,
  },
  chainId: 169,
  displayName: 'Manta Pacific',
  displayNameShort: 'Manta',
  domainId: 169,
  gasCurrencyCoinGeckoId: 'ethereum',
  isTestnet: false,
  name: Chains.mantapacific,
  nativeToken: {
    decimals: 18,
    name: 'Ether',
    symbol: 'ETH',
  },
  protocol: ProtocolType.Ethereum,
  rpcUrls: [{ http: 'https://pacific-rpc.manta.network/http' }],
};

export const mode: ChainMetadata = {
  blockExplorers: [
    {
      apiUrl: 'https://explorer.mode.network/api',
      family: ExplorerFamily.Blockscout,
      name: 'Mode Explorer',
      url: 'https://explorer.mode.network',
    },
  ],
  blocks: {
    confirmations: 1,
    estimateBlockTime: 2,
    reorgPeriod: 1,
  },
  chainId: 34443,
  displayName: 'Mode',
  domainId: 34443,
  gasCurrencyCoinGeckoId: 'ethereum',
  name: Chains.mode,
  nativeToken: etherToken,
  protocol: ProtocolType.Ethereum,
  rpcUrls: [{ http: 'https://mainnet.mode.network' }],
  technicalStack: ChainTechnicalStack.Other,
};

export const moonbeam: ChainMetadata = {
  blockExplorers: [
    {
      apiUrl: 'https://api-moonbeam.moonscan.io/api',
      family: ExplorerFamily.Etherscan,
      name: 'MoonScan',
      url: 'https://moonscan.io',
    },
  ],
  blocks: {
    confirmations: 2,
    estimateBlockTime: 12,
    reorgPeriod: 2,
  },
  chainId: 1284,
  displayName: 'Moonbeam',
  domainId: 1284,
  gnosisSafeTransactionServiceUrl:
    'https://transaction.multisig.moonbeam.network',
  name: Chains.moonbeam,
  nativeToken: {
    decimals: 18,
    name: 'GLMR',
    symbol: 'GLMR',
  },
  protocol: ProtocolType.Ethereum,
  rpcUrls: [{ http: 'https://rpc.api.moonbeam.network' }],
};

export const nautilus: ChainMetadata = {
  blocks: {
    confirmations: 1,
    estimateBlockTime: 1,
    reorgPeriod: 1,
  },
  chainId: 22222,
  displayName: 'Nautilus',
  domainId: 22222,
  name: Chains.nautilus,
  nativeToken: {
    decimals: 18,
    name: 'Zebec',
    symbol: 'ZBC',
  },
  protocol: ProtocolType.Ethereum,
  rpcUrls: [
    {
      http: 'https://api.nautilus.nautchain.xyz',
    },
  ],
};

export const neutron: ChainMetadata = {
  bech32Prefix: 'neutron',
  blockExplorers: [
    {
      // TODO API not actually supported, using url to meet validation requirements
      apiUrl: 'https://www.mintscan.io/neutron',
      family: ExplorerFamily.Other,
      name: 'Mintscan',
      url: 'https://www.mintscan.io/neutron',
    },
  ],
  blocks: {
    confirmations: 1,
    estimateBlockTime: 3,
    reorgPeriod: 1,
  },
  chainId: 'neutron-1',
  displayName: 'Neutron',
  domainId: 1853125230,
  gasCurrencyCoinGeckoId: 'neutron-3',
  grpcUrls: [{ http: 'grpc-kralum.neutron-1.neutron.org:80' }],
  isTestnet: false,
  name: Chains.neutron,
  nativeToken: {
    decimals: 6,
    denom: 'untrn',
    name: 'Neutron',
    symbol: 'NTRN',
  },
  protocol: ProtocolType.Cosmos,
  restUrls: [{ http: 'https://rest-lb.neutron.org' }],
  rpcUrls: [{ http: 'https://rpc-kralum.neutron-1.neutron.org' }],
  slip44: 118,
  transactionOverrides: {
    gasPrice: '0.0075',
  },
};

export const optimism: ChainMetadata = {
  blockExplorers: [
    {
      apiUrl: 'https://api-optimistic.etherscan.io/api',
      family: ExplorerFamily.Etherscan,
      name: 'Etherscan',
      url: 'https://optimistic.etherscan.io',
    },
  ],
  blocks: {
    confirmations: 1,
    estimateBlockTime: 3,
    reorgPeriod: 0,
  },
  chainId: 10,
  displayName: 'Optimism',
  domainId: 10,
  gasCurrencyCoinGeckoId: 'ethereum',
  gnosisSafeTransactionServiceUrl:
    'https://safe-transaction-optimism.safe.global/',
  name: Chains.optimism,
  nativeToken: etherToken,
  protocol: ProtocolType.Ethereum,
  rpcUrls: [{ http: 'https://mainnet.optimism.io' }],
};

export const plumetestnet: ChainMetadata = {
  blockExplorers: [
    {
      apiUrl: 'https://plume-testnet.explorer.caldera.xyz/api',
      family: ExplorerFamily.Blockscout,
      name: 'Plume Testnet Explorer',
      url: 'https://plume-testnet.explorer.caldera.xyz',
    },
  ],
  blocks: {
    confirmations: 1,
    estimateBlockTime: 3,
    reorgPeriod: 0,
  },
  chainId: 161221135,
  displayName: 'Plume Testnet',
  domainId: 161221135,
  index: {
    // Arbitrum Nitro flavored chains record the L1 block number they were deployed at,
    // not the L2 block number. See https://docs.arbitrum.io/build-decentralized-apps/arbitrum-vs-ethereum/block-numbers-and-time#ethereum-block-numbers-within-arbitrum.
    // This is the block that the Mailbox was deployed at:
    // https://plume-testnet.explorer.caldera.xyz/tx/0x72d11097bc54e318a1c3e6a74c8f59d0f2dbed1478854e633ee71e65b7b2a2f8
    from: 4206,
  },
  isTestnet: true,
  name: Chains.plumetestnet,
  nativeToken: {
    decimals: 18,
    name: 'Ether',
    symbol: 'ETH',
  },
  protocol: ProtocolType.Ethereum,
  rpcUrls: [{ http: 'https://plume-testnet.rpc.caldera.xyz/http' }],
  technicalStack: ChainTechnicalStack.ArbitrumNitro,
};

export const polygon: ChainMetadata = {
  blockExplorers: [
    {
      apiUrl: 'https://api.polygonscan.com/api',
      family: ExplorerFamily.Etherscan,
      name: 'PolygonScan',
      url: 'https://polygonscan.com',
    },
  ],
  blocks: {
    confirmations: 200,
    estimateBlockTime: 2,
    reorgPeriod: 256,
  },
  chainId: 137,
  displayName: 'Polygon',
  domainId: 137,
  gasCurrencyCoinGeckoId: 'matic-network',
  gnosisSafeTransactionServiceUrl:
    'https://safe-transaction-polygon.safe.global/',
  name: Chains.polygon,
  nativeToken: etherToken,
  protocol: ProtocolType.Ethereum,
  rpcUrls: [
    {
      http: 'https://polygon-bor.publicnode.com',
    },
    { http: 'https://polygon-rpc.com' },
    { http: 'https://rpc.ankr.com/polygon' },
  ],
};

export const polygonzkevm: ChainMetadata = {
  blockExplorers: [
    {
      apiUrl: 'https://api-zkevm.polygonscan.com/api',
      family: ExplorerFamily.Etherscan,
      name: 'PolygonScan',
      url: 'https://zkevm.polygonscan.com',
    },
  ],
  blocks: {
    confirmations: 1,
    estimateBlockTime: 10,
    reorgPeriod: 1,
  },
  chainId: 1101,
  displayName: 'Polygon zkEVM',
  displayNameShort: 'zkEVM',
  domainId: 1101,
  gasCurrencyCoinGeckoId: 'ethereum',
  name: Chains.polygonzkevm,
  nativeToken: etherToken,
  protocol: ProtocolType.Ethereum,
  rpcUrls: [
    { http: 'https://zkevm-rpc.com' },
    { http: 'https://rpc.ankr.com/polygon_zkevm' },
  ],
};

// Testnet for Nautilus
export const proteustestnet: ChainMetadata = {
  blocks: {
    confirmations: 1,
    estimateBlockTime: 1,
    reorgPeriod: 1,
  },
  chainId: 88002,
  displayName: 'Proteus Testnet',
  domainId: 88002,
  name: Chains.proteustestnet,
  nativeToken: {
    decimals: 18,
    name: 'Zebec',
    symbol: 'ZBC',
  },
  protocol: ProtocolType.Ethereum,
  rpcUrls: [
    {
      http: 'https://api.proteus.nautchain.xyz/solana',
    },
  ],
};

export const scroll: ChainMetadata = {
  blockExplorers: [
    {
      apiUrl: 'https://api.scrollscan.com/api',
      family: ExplorerFamily.Etherscan,
      name: 'Scroll Explorer',
      url: 'https://scrollscan.com/',
    },
  ],
  blocks: {
    confirmations: 1,
    estimateBlockTime: 3,
    reorgPeriod: 1,
  },
  chainId: 534352,
  displayName: 'Scroll',
  domainId: 534352,
  gasCurrencyCoinGeckoId: 'ethereum',
  name: Chains.scroll,
  nativeToken: etherToken,
  protocol: ProtocolType.Ethereum,
  rpcUrls: [{ http: 'https://scroll.blockpi.network/v1/rpc/public' }],
};

export const scrollsepolia: ChainMetadata = {
  blockExplorers: [
    {
      apiUrl: 'https://api-sepolia.scrollscan.com/api',
      family: ExplorerFamily.Etherscan,
      name: 'Scroll Explorer',
      url: 'https://sepolia.scrollscan.dev/',
    },
  ],
  blocks: {
    confirmations: 1,
    estimateBlockTime: 3,
    reorgPeriod: 1,
  },
  chainId: 534351,
  displayName: 'Scroll Sepolia',
  domainId: 534351,
  isTestnet: true,
  name: Chains.scrollsepolia,
  nativeToken: etherToken,
  protocol: ProtocolType.Ethereum,
  rpcUrls: [{ http: 'https://sepolia-rpc.scroll.io' }],
};

export const sepolia: ChainMetadata = {
  blockExplorers: [
    {
      apiUrl: 'https://api-sepolia.etherscan.io/api',
      family: ExplorerFamily.Etherscan,
      name: 'Etherscan',
      url: 'https://sepolia.etherscan.io',
    },
  ],
  blocks: {
    confirmations: 1,
    estimateBlockTime: 13,
    reorgPeriod: 2,
  },
  chainId: 11155111,
  displayName: 'Sepolia',
  domainId: 11155111,
  isTestnet: true,
  name: Chains.sepolia,
  nativeToken: etherToken,
  protocol: ProtocolType.Ethereum,
  rpcUrls: [
    { http: 'https://ethereum-sepolia.publicnode.com' },
    { http: 'https://ethereum-sepolia.blockpi.network/v1/rpc/public' },
    { http: 'https://rpc.sepolia.org' },
  ],
};

export const solana: ChainMetadata = {
  blockExplorers: [
    {
      apiUrl: 'https://explorer.solana.com',
      family: ExplorerFamily.Other,
      name: 'Solana Explorer',
      url: 'https://explorer.solana.com',
    },
  ],
  blocks: {
    confirmations: 1,
    estimateBlockTime: 0.4,
    reorgPeriod: 0,
  },
  // Uses the same ChainId as https://www.alchemy.com/chain-connect/chain/solana
  chainId: 1399811149,
  displayName: 'Solana',
  domainId: 1399811149,
  name: 'solana',
  nativeToken: solToken,
  protocol: ProtocolType.Sealevel,
  rpcUrls: [{ http: 'https://api.mainnet-beta.solana.com' }],
};

export const solanatestnet: ChainMetadata = {
  blockExplorers: [
    {
      apiUrl: 'https://explorer.solana.com',
      family: ExplorerFamily.Other,
      name: 'Solana Explorer',
      url: 'https://explorer.solana.com',
    },
  ],
  blocks: {
    confirmations: 1,
    estimateBlockTime: 0.4,
    reorgPeriod: 0,
  },
  chainId: 1399811150,
  displayName: 'Solana Testnet',
  displayNameShort: 'Sol Testnet',
  domainId: 1399811150,
  isTestnet: true,
  name: 'solanatestnet',
  nativeToken: solToken,
  protocol: ProtocolType.Sealevel,
  rpcUrls: [{ http: 'https://api.testnet.solana.com' }],
};

export const solanadevnet: ChainMetadata = {
  blockExplorers: [
    {
      apiUrl: 'https://explorer.solana.com',
      family: ExplorerFamily.Other,
      name: 'Solana Explorer',
      url: 'https://explorer.solana.com',
    },
  ],
  blocks: {
    confirmations: 1,
    estimateBlockTime: 0.4,
    reorgPeriod: 0,
  },
  chainId: 1399811151,
  displayName: 'Solana Devnet',
  displayNameShort: 'Sol Devnet',
  domainId: 1399811151,
  isTestnet: true,
  name: 'solanadevnet',
  nativeToken: solToken,
  protocol: ProtocolType.Sealevel,
  rpcUrls: [{ http: 'https://api.devnet.solana.com' }],
};

export const eclipsetestnet: ChainMetadata = {
  blocks: {
    confirmations: 1,
    estimateBlockTime: 0.4,
    reorgPeriod: 0,
  },
  chainId: 239092742,
  displayName: 'Eclipse Testnet',
  domainId: 239092742,
  isTestnet: true,
  name: 'eclipsetestnet',
  nativeToken: {
    ...etherToken,
    decimals: 9,
  },
  protocol: ProtocolType.Sealevel,
  rpcUrls: [{ http: 'https://testnet.dev2.eclipsenetwork.xyz' }],
};

export const test1: ChainMetadata = {
  blockExplorers: [],
  blocks: {
    confirmations: 1,
    estimateBlockTime: 3,
    reorgPeriod: 0,
  },
  chainId: 13371,
  displayName: 'Test 1',
  domainId: 13371,
  isTestnet: true,
  name: Chains.test1,
  nativeToken: etherToken,
  protocol: ProtocolType.Ethereum,
  rpcUrls: [{ http: 'http://127.0.0.1:8545' }],
};

export const test2: ChainMetadata = {
  blockExplorers: [],
  blocks: {
    confirmations: 1,
    estimateBlockTime: 3,
    reorgPeriod: 1,
  },
  chainId: 13372,
  displayName: 'Test 2',
  domainId: 13372,
  isTestnet: true,
  name: Chains.test2,
  nativeToken: etherToken,
  protocol: ProtocolType.Ethereum,
  rpcUrls: [{ http: 'http://127.0.0.1:8545' }],
};

export const test3: ChainMetadata = {
  blockExplorers: [],
  blocks: {
    confirmations: 1,
    estimateBlockTime: 3,
    reorgPeriod: 2,
  },
  chainId: 13373,
  displayName: 'Test 3',
  domainId: 13373,
  isTestnet: true,
  name: Chains.test3,
  nativeToken: etherToken,
  protocol: ProtocolType.Ethereum,
  rpcUrls: [{ http: 'http://127.0.0.1:8545' }],
};

export const viction: ChainMetadata = {
  blockExplorers: [
    {
      apiUrl: 'https://www.vicscan.xyz/api',
      family: ExplorerFamily.Other,
      name: 'Vicscan',
      url: 'https://www.vicscan.xyz',
    },
  ],
  blocks: {
    confirmations: 1,
    estimateBlockTime: 2,
    reorgPeriod: 0,
  },
  chainId: 88,
  displayName: 'Viction',
  domainId: 88,
  gasCurrencyCoinGeckoId: 'tomochain',
  name: Chains.viction,
  nativeToken: {
    decimals: 18,
    name: 'Viction',
    symbol: 'VIC',
  },
  protocol: ProtocolType.Ethereum,
  rpcUrls: [
    {
      http: 'https://rpc.tomochain.com',
    },
    {
      http: 'https://viction.blockpi.network/v1/rpc/public',
    },
  ],
};

/**
 * Collection maps
 *
 * NOTE: When adding chains here, consider also adding the
 * corresponding chain logo images in the /sdk/logos/* folders
 */
export const chainMetadata: ChainMap<ChainMetadata> = {
  alfajores,
  ancient8,
  arbitrum,
  avalanche,
  base,
  blast,
  bsc,
  bsctestnet,
  celo,
  chiado,
  eclipsetestnet,
  ethereum,
  fuji,
  gnosis,
  inevm,
  injective,
  mantapacific,
  mode,
  moonbeam,
  nautilus,
  neutron,
  optimism,
  plumetestnet,
  polygon,
  polygonzkevm,
  proteustestnet,
  scroll,
  scrollsepolia,
  sepolia,
  solana,
  solanadevnet,
  solanatestnet,
  test1,
  test2,
  test3,
  viction,
};

export const chainIdToMetadata = Object.values(chainMetadata).reduce<
  Record<string | number, ChainMetadata>
>((result, chain) => {
  result[chain.chainId] = chain;
  return result;
}, {});

export const mainnetChainsMetadata: Array<ChainMetadata> = Mainnets.map(
  (chainName) => chainMetadata[chainName],
);
export const testnetChainsMetadata: Array<ChainMetadata> = Testnets.map(
  (chainName) => chainMetadata[chainName],
);

export const solanaChainToClusterName: ChainMap<string> = {
  solana: 'mainnet-beta',
  solanadevnet: 'devnet',
  solanatestnet: 'testnet',
};<|MERGE_RESOLUTION|>--- conflicted
+++ resolved
@@ -177,15 +177,12 @@
 export const blast: ChainMetadata = {
   blockExplorers: [
     {
-<<<<<<< HEAD
-=======
       apiUrl: 'https://api.blastscan.io/api',
       family: ExplorerFamily.Etherscan,
       name: 'Blast Explorer',
       url: 'https://blastscan.io',
     },
     {
->>>>>>> 21cd38c2
       apiUrl:
         'https://api.routescan.io/v2/network/mainnet/evm/81457/etherscan/api',
       family: ExplorerFamily.Routescan,
