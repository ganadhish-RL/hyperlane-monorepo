--- conflicted
+++ resolved
@@ -20,38 +20,21 @@
 import { ChainMap } from '../types.js';
 
 import {
-<<<<<<< HEAD
   CollateralConfig,
-=======
-  // TokenRouterConfig,
-  // HypERC20CollateralConfig,
->>>>>>> 3686051f
   HypERC20Config,
   TokenConfig,
   TokenType,
 } from './config.js';
 import { HypERC20Deployer } from './deploy.js';
 import { DerivedTokenType, EvmERC20WarpRouteReader } from './read.js';
-<<<<<<< HEAD
 import { TokenRouterConfig, WarpRouteDeployConfig } from './types.js';
 
 describe.only('TokenDeployer', async () => {
-=======
-import {
-  /*TokenRouterConfig,*/
-  WarpRouteDeployConfig,
-} from './types.js';
-
-describe('TokenDeployer', async () => {
->>>>>>> 3686051f
   const TOKEN_NAME = 'fake';
   const TOKEN_SUPPLY = '100000000000000000000';
   const TOKEN_DECIMALS = 18;
   const GAS = 65_000;
-<<<<<<< HEAD
   const chain = Chains.test1;
-=======
->>>>>>> 3686051f
   let erc20Factory: ERC20Test__factory;
   let token: ERC20Test;
   let signer: SignerWithAddress;
@@ -71,6 +54,7 @@
     );
     const ismFactory = new HyperlaneIsmFactory(factories, multiProvider);
     coreApp = await new TestCoreDeployer(multiProvider, ismFactory).deployApp();
+    routerConfigMap = coreApp.getRouterConfig(signer.address);
     routerConfigMap = coreApp.getRouterConfig(signer.address);
     config = objMap(
       routerConfigMap,
@@ -105,33 +89,18 @@
   });
 
   describe('ERC20WarpRouterReader', async () => {
-<<<<<<< HEAD
     let mailbox: Mailbox;
-=======
-    const chainName = Chains.test1;
-    // let config: WarpRouteDeployConfig;
-    let mailbox: Mailbox;
-    // let warpRoute: any;
->>>>>>> 3686051f
     let evmERC20WarpRouteReader: EvmERC20WarpRouteReader;
 
     before(async () => {
       mailbox = Mailbox__factory.connect(baseConfig.mailbox, signer);
       evmERC20WarpRouteReader = new EvmERC20WarpRouteReader(
         multiProvider,
-<<<<<<< HEAD
         chain,
       );
     });
 
     it('should derive a token type from contract', async () => {
-=======
-        chainName,
-      );
-    });
-
-    it.only('should derive a token type from contract', async () => {
->>>>>>> 3686051f
       const typesToDerive: DerivedTokenType[] = [
         TokenType.collateral,
         // TokenType.collateralVault, @todo add collateralVault by deploying a vault instead of erc20
@@ -161,26 +130,16 @@
           );
           const derivedTokenType =
             await evmERC20WarpRouteReader.deriveTokenType(
-<<<<<<< HEAD
               warpRoute[chain][type].address,
-=======
-              warpRoute[chainName][type].address,
->>>>>>> 3686051f
             );
           expect(derivedTokenType).to.equal(type);
         }),
       );
     });
-<<<<<<< HEAD
 
     it('should derive config from collateral correctly', async () => {
       // Create config
       const config = {
-=======
-    it('should derive TokenRouterConfig from collateral correctly', async () => {
-      // Create config
-      config = {
->>>>>>> 3686051f
         [Chains.test1]: {
           type: TokenType.collateral,
           token: token.address,
@@ -194,17 +153,10 @@
       );
 
       // Derive config and check if each value matches
-<<<<<<< HEAD
       const derivedConfig =
         (await evmERC20WarpRouteReader.deriveWarpRouteConfig(
           warpRoute[Chains.test1].collateral.address,
         )) as CollateralConfig;
-=======
-      const derivedConfig: TokenRouterConfig = await deriveWarpConfig(
-        Chains.test1,
-        warpRoute[Chains.test1].collateral.address,
-      );
->>>>>>> 3686051f
 
       for (const [key, value] of Object.entries(derivedConfig)) {
         const deployedValue = (config[Chains.test1] as any)[key];
@@ -219,16 +171,12 @@
   });
 
   describe('EvmERC20WarpRouteReader', async () => {
-<<<<<<< HEAD
     let config: TokenRouterConfig;
-=======
->>>>>>> 3686051f
     let evmERC20WarpCrudModule: EvmERC20WarpCrudModule;
 
     let mailbox: Mailbox;
     before(async () => {
       mailbox = Mailbox__factory.connect(baseConfig.mailbox, signer);
-<<<<<<< HEAD
 
       // Create config and WarpCrudModule
       config = {
@@ -243,27 +191,10 @@
         },
         chain,
         config,
-=======
-      evmERC20WarpCrudModule = new EvmERC20WarpCrudModule(multiProvider, {
-        addresses: {},
-        chain: Chains.test1,
-        chainMetadataManager,
-        config: {},
->>>>>>> 3686051f
       });
     });
     describe('Create', async () => {
       it('should create with a config', async () => {
-<<<<<<< HEAD
-=======
-        const config: TokenRouterConfig = {
-          type: TokenType.collateral,
-          token: token.address,
-          hook: await mailbox.defaultHook(),
-          ...baseConfig,
-        };
-
->>>>>>> 3686051f
         await evmERC20WarpCrudModule.create(config);
 
         // Take a config, pass it into create, it should deploy
