--- conflicted
+++ resolved
@@ -3,13 +3,8 @@
   "description": "The official SDK for the Hyperlane Network",
   "version": "1.5.4-beta0",
   "dependencies": {
-<<<<<<< HEAD
-    "@cosmjs/cosmwasm-stargate": "^0.31.1",
-    "@cosmjs/encoding": "^0.31.1",
-=======
     "@cosmjs/cosmwasm-stargate": "^0.31.3",
     "@cosmjs/stargate": "^0.31.3",
->>>>>>> 2a5384bf
     "@hyperlane-xyz/core": "1.5.4-beta0",
     "@hyperlane-xyz/utils": "1.5.4-beta0",
     "@solana/spl-token": "^0.3.8",
@@ -18,12 +13,7 @@
     "@types/debug": "^4.1.7",
     "@wagmi/chains": "^0.2.6",
     "coingecko-api": "^1.0.10",
-<<<<<<< HEAD
-    "cosmjs-types": "^0.8.0",
-    "cosmwasm": "^1.1.1",
-=======
     "cosmjs-types": "^0.9.0",
->>>>>>> 2a5384bf
     "cross-fetch": "^3.1.5",
     "cw-hyperlane-sdk": "0.0.1",
     "debug": "^4.3.4",
