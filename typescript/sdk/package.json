--- conflicted
+++ resolved
@@ -7,13 +7,8 @@
     "@aws-sdk/client-s3": "^3.74.0",
     "@cosmjs/cosmwasm-stargate": "^0.32.4",
     "@cosmjs/stargate": "^0.32.4",
-<<<<<<< HEAD
     "@hyperlane-xyz/core": "file:../../solidity",
     "@hyperlane-xyz/utils": "workspace:^",
-=======
-    "@hyperlane-xyz/core": "5.4.1",
-    "@hyperlane-xyz/utils": "5.5.0",
->>>>>>> dedaa34c
     "@safe-global/api-kit": "1.3.0",
     "@safe-global/protocol-kit": "1.3.0",
     "@safe-global/safe-deployments": "1.37.8",
