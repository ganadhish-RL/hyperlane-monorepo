--- conflicted
+++ resolved
@@ -92,11 +92,7 @@
 
 export const formatMessageV2 = (
   version: number | BigNumber,
-<<<<<<< HEAD
-  nonce: number,
-=======
   nonce: number | BigNumber,
->>>>>>> 322c18e8
   originDomain: Domain,
   senderAddr: Address,
   destinationDomain: Domain,
@@ -107,11 +103,7 @@
   recipientAddr = addressToBytes32(recipientAddr);
 
   return ethers.utils.solidityPack(
-<<<<<<< HEAD
-    ['uint32', 'uint256', 'uint32', 'bytes32', 'uint32', 'bytes32', 'bytes'],
-=======
     ['uint8', 'uint256', 'uint32', 'bytes32', 'uint32', 'bytes32', 'bytes'],
->>>>>>> 322c18e8
     [
       version,
       nonce,
