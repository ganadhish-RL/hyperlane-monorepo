--- conflicted
+++ resolved
@@ -2,20 +2,12 @@
 use std::ops::RangeInclusive;
 
 use crate::binary::h256_to_h512;
-<<<<<<< HEAD
-use crate::payloads::general::{EventAttribute, Log};
-use async_trait::async_trait;
-use cosmrs::rpc::client::{Client, HttpClient};
-use cosmrs::tendermint::hash::Algorithm;
-use cosmrs::tendermint::Hash;
-=======
 use async_trait::async_trait;
 use cosmrs::rpc::client::{Client, CompatMode, HttpClient};
 use cosmrs::rpc::endpoint::tx;
 use cosmrs::rpc::query::{EventType, Query};
 use cosmrs::rpc::Order;
 use cosmrs::tendermint::abci::EventAttribute;
->>>>>>> a6732c72
 use hyperlane_core::{ChainResult, ContractLocator, HyperlaneDomain, LogMeta, H256, U256};
 use tracing::debug;
 
@@ -138,31 +130,6 @@
                     .collect::<Vec<(u64, H256)>>(),
             );
         }
-<<<<<<< HEAD
-
-        let addr = self.get_contract_addr()?;
-
-        for (idx, tx) in tx_results.unwrap().iter().enumerate() {
-            let tx_hash = tx_hash[idx];
-            if tx.code.is_err() {
-                debug!("tx {:?} has failed. skip!", tx_hash);
-                continue;
-            }
-
-            let mut available = false;
-
-            let mut parse_result: Vec<(T, LogMeta)> = vec![];
-
-            let logs = serde_json::from_str::<Vec<Log>>(&tx.log)?;
-            let logs = logs.first().unwrap();
-
-            for (log_idx, event) in logs.events.clone().into_iter().enumerate() {
-                if event.typ.as_str().starts_with(Self::WASM_TYPE)
-                    && event.attributes[0].value == Some(addr.clone())
-                {
-                    available = true;
-                } else if event.typ.as_str() != self.event_type {
-=======
         let block_hash: HashMap<u64, H256> = block_hash_vec.into_iter().collect();
 
         // Page starts from 1
@@ -195,7 +162,6 @@
             for tx in txs {
                 if tx.tx_result.code.is_err() {
                     debug!("tx {:?} has failed. skip!", tx.hash);
->>>>>>> a6732c72
                     continue;
                 }
 
