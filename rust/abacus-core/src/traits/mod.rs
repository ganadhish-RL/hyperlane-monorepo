use std::collections::HashMap;
use std::error::Error as StdError;
use std::fmt::Debug;

use auto_impl::auto_impl;
use ethers::prelude::Selector;
use ethers::{
    contract::ContractError,
    core::types::{TransactionReceipt, H256},
    providers::{Middleware, ProviderError},
};

pub use encode::*;
pub use indexer::*;
pub use interchain_gas::*;
<<<<<<< HEAD
pub use mailbox::*;
pub use multisig_module::*;
=======
pub use outbox::*;
pub use provider::*;
pub use validator_manager::*;
>>>>>>> 19f6cd0a

use crate::{db::DbError, AbacusError};

mod encode;
mod indexer;
mod interchain_gas;
<<<<<<< HEAD
mod mailbox;
mod multisig_module;
=======
mod outbox;
mod provider;
mod validator_manager;
>>>>>>> 19f6cd0a

/// The result of a transaction
#[derive(Debug, Clone, Copy)]
pub struct TxOutcome {
    /// The txid
    pub txid: H256,
    /// True if executed, false otherwise (reverted, etc.)
    pub executed: bool,
    // TODO: more? What can be abstracted across all chains?
}

impl From<TransactionReceipt> for TxOutcome {
    fn from(t: TransactionReceipt) -> Self {
        Self {
            txid: t.transaction_hash,
            executed: t.status.unwrap().low_u32() == 1,
        }
    }
}

/// ChainCommunicationError contains errors returned when attempting to
/// call a chain or dispatch a transaction
#[derive(Debug, thiserror::Error)]
pub enum ChainCommunicationError {
    /// Abacus Error
    #[error("{0}")]
    AbacusError(#[from] AbacusError),
    /// Contract Error
    #[error("{0}")]
    ContractError(Box<dyn StdError + Send + Sync>),
    /// Provider Error
    #[error("{0}")]
    ProviderError(#[from] ProviderError),
    /// A transaction was dropped from the mempool
    #[error("Transaction dropped from mempool {0:?}")]
    DroppedError(H256),
    /// DB Error
    #[error("{0}")]
    DbError(#[from] DbError),
    /// Any other error
    #[error("{0}")]
    CustomError(#[from] Box<dyn StdError + Send + Sync>),
    /// A transaction submission timed out
    #[error("Transaction submission timed out")]
    TransactionTimeout(),
}

impl<M> From<ContractError<M>> for ChainCommunicationError
where
    M: Middleware + 'static,
{
    fn from(e: ContractError<M>) -> Self {
        Self::ContractError(Box::new(e))
    }
}

/// Interface for features of something deployed on/in a domain or is otherwise
/// connected to it.
#[auto_impl(Box, Arc)]
pub trait AbacusChain {
    /// Return an identifier (not necessarily unique) for the chain this
    /// is connected to
    fn chain_name(&self) -> &str;

<<<<<<< HEAD
=======
    /// Return the domain ID
    fn local_domain(&self) -> u32;

    /// Return the domain hash
    fn local_domain_hash(&self) -> H256 {
        domain_hash(self.local_domain())
    }
}

/// Interface for a deployed contract.
/// This trait is intended to expose attributes of any contract, and
/// should not consider the purpose or implementation details of the contract.
#[auto_impl(Box, Arc)]
pub trait AbacusContract: AbacusChain {
>>>>>>> 19f6cd0a
    /// Return the address of this contract.
    fn address(&self) -> H256;
}

<<<<<<< HEAD
=======
/// Interface for attributes shared by Outbox and Inbox
#[async_trait]
#[auto_impl(Box, Arc)]
pub trait AbacusCommon: AbacusContract + Sync + Send + Debug {
    /// Fetch the current validator manager value
    async fn validator_manager(&self) -> Result<H256, ChainCommunicationError>;
}

>>>>>>> 19f6cd0a
/// Static contract ABI information.
#[auto_impl(Box, Arc)]
pub trait AbacusAbi {
    /// Get a mapping from function selectors to human readable function names.
    fn fn_map() -> HashMap<Selector, &'static str>;

    /// Get a mapping from function selectors to owned human readable function
    /// names.
    fn fn_map_owned() -> HashMap<Selector, String> {
        Self::fn_map()
            .into_iter()
            .map(|(sig, name)| (sig, name.to_owned()))
            .collect()
    }
}<|MERGE_RESOLUTION|>--- conflicted
+++ resolved
@@ -13,28 +13,16 @@
 pub use encode::*;
 pub use indexer::*;
 pub use interchain_gas::*;
-<<<<<<< HEAD
 pub use mailbox::*;
 pub use multisig_module::*;
-=======
-pub use outbox::*;
-pub use provider::*;
-pub use validator_manager::*;
->>>>>>> 19f6cd0a
 
 use crate::{db::DbError, AbacusError};
 
 mod encode;
 mod indexer;
 mod interchain_gas;
-<<<<<<< HEAD
 mod mailbox;
 mod multisig_module;
-=======
-mod outbox;
-mod provider;
-mod validator_manager;
->>>>>>> 19f6cd0a
 
 /// The result of a transaction
 #[derive(Debug, Clone, Copy)]
@@ -99,8 +87,6 @@
     /// is connected to
     fn chain_name(&self) -> &str;
 
-<<<<<<< HEAD
-=======
     /// Return the domain ID
     fn local_domain(&self) -> u32;
 
@@ -115,22 +101,10 @@
 /// should not consider the purpose or implementation details of the contract.
 #[auto_impl(Box, Arc)]
 pub trait AbacusContract: AbacusChain {
->>>>>>> 19f6cd0a
     /// Return the address of this contract.
     fn address(&self) -> H256;
 }
 
-<<<<<<< HEAD
-=======
-/// Interface for attributes shared by Outbox and Inbox
-#[async_trait]
-#[auto_impl(Box, Arc)]
-pub trait AbacusCommon: AbacusContract + Sync + Send + Debug {
-    /// Fetch the current validator manager value
-    async fn validator_manager(&self) -> Result<H256, ChainCommunicationError>;
-}
-
->>>>>>> 19f6cd0a
 /// Static contract ABI information.
 #[auto_impl(Box, Arc)]
 pub trait AbacusAbi {
