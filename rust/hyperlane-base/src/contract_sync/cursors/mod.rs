--- conflicted
+++ resolved
@@ -13,11 +13,7 @@
     RateLimited,
 }
 
-<<<<<<< HEAD
-// H512 * 1M = 64MB per origin chain
-=======
 // H512 * 30k =~ 2MB per origin chain
->>>>>>> b643fba9
 const TX_ID_CHANNEL_CAPACITY: Option<usize> = Some(30_000);
 
 pub trait Indexable {
