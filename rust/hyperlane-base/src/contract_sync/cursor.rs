use std::cmp::Ordering;
use std::fmt::Debug;
use std::{
    sync::Arc,
    time::{Duration, Instant},
};

use async_trait::async_trait;
use derive_new::new;
use eyre::Result;
use tokio::time::sleep;
use tracing::{debug, warn};

use hyperlane_core::{
    ChainResult, ContractSyncCursor, HyperlaneMessage, HyperlaneMessageStore,
    HyperlaneWatermarkedLogStore, IndexMode, IndexRange, Indexer, LogMeta, MessageIndexer,
};

use crate::contract_sync::eta_calculator::SyncerEtaCalculator;

/// Time window for the moving average used in the eta calculator in seconds.
const ETA_TIME_WINDOW: f64 = 2. * 60.;

const MAX_SEQUENCE_RANGE: u32 = 100;

/// A struct that holds the data needed for forwards and backwards
/// message sync cursors.
#[derive(Debug, new)]
pub(crate) struct MessageSyncCursor {
    indexer: Arc<dyn MessageIndexer>,
    db: Arc<dyn HyperlaneMessageStore>,
    chunk_size: u32,
    /// The starting block for the cursor
    start_block: u32,
    /// The next block that should be indexed.
    next_block: u32,
    /// The next nonce that the cursor is looking for.
    next_nonce: u32,
}

impl MessageSyncCursor {
    async fn retrieve_message_by_nonce(&self, nonce: u32) -> Option<HyperlaneMessage> {
        if let Ok(Some(message)) = self.db.retrieve_message_by_nonce(nonce).await {
            Some(message)
        } else {
            None
        }
    }

    async fn retrieve_dispatched_block_number(&self, nonce: u32) -> Option<u32> {
        if let Ok(Some(block_number)) = self.db.retrieve_dispatched_block_number(nonce).await {
            Some(u32::try_from(block_number).unwrap())
        } else {
            None
        }
    }

    async fn update(
        &mut self,
        logs: Vec<(HyperlaneMessage, LogMeta)>,
        prev_nonce: u32,
    ) -> eyre::Result<()> {
        // If we found messages, but did *not* find the message we were looking for,
        // we need to rewind to the block at which we found the last message.
        if !logs.is_empty() && !logs.iter().any(|m| m.0.nonce == self.next_nonce) {
            warn!(next_nonce=?self.next_nonce, "Target nonce not found, rewinding");
            // If the previous nonce has been synced, rewind to the block number
            // at which it was dispatched. Otherwise, rewind all the way back to the start block.
            if let Some(block_number) = self.retrieve_dispatched_block_number(prev_nonce).await {
                self.next_block = block_number;
                warn!(block_number, "Rewound to previous known message");
            } else {
                self.next_block = self.start_block;
            }
            Ok(())
        } else {
            Ok(())
        }
    }
}

/// A MessageSyncCursor that syncs forwards in perpetuity.
#[derive(new)]
pub(crate) struct ForwardMessageSyncCursor {
    cursor: MessageSyncCursor,
    mode: IndexMode,
}

impl ForwardMessageSyncCursor {
    async fn get_next_range(&mut self) -> ChainResult<Option<(IndexRange, Duration)>> {
        // Check if any new messages have been inserted into the DB,
        // and update the cursor accordingly.
        while self
            .cursor
            .retrieve_message_by_nonce(self.cursor.next_nonce)
            .await
            .is_some()
        {
            if let Some(block_number) = self
                .cursor
                .retrieve_dispatched_block_number(self.cursor.next_nonce)
                .await
            {
<<<<<<< HEAD
                self.cursor.next_block = block_number;
            }
            self.cursor.next_nonce += 1;
=======
                debug!(next_block = block_number, "Fast forwarding next block");
                // It's possible that eth_getLogs dropped logs from this block, therefore we cannot do block_number + 1.
                self.0.next_block = block_number;
            }
            debug!(
                next_nonce = self.0.next_nonce + 1,
                "Fast forwarding next nonce"
            );
            self.0.next_nonce += 1;
>>>>>>> e4b124cd
        }

        let (mailbox_count, tip) = self.cursor.indexer.fetch_count_at_tip().await?;
        let cursor_count = self.cursor.next_nonce;
        let cmp = cursor_count.cmp(&mailbox_count);
        match cmp {
            Ordering::Equal => {
                // We are synced up to the latest nonce so we don't need to index anything.
                // We update our next block number accordingly.
                self.cursor.next_block = tip;
                Ok(None)
            }
            Ordering::Less => {
                // The cursor is behind the mailbox, so we need to index some blocks.
                // We attempt to index a range of blocks that is as large as possible.
                let from = self.cursor.next_block;
                let to = u32::min(tip, from + self.cursor.chunk_size);
                self.cursor.next_block = to + 1;

                let range = match self.mode {
                    IndexMode::Block => IndexRange::Blocks(from, to),
                    IndexMode::Sequence => IndexRange::Sequences(
                        cursor_count,
                        mailbox_count.min(cursor_count + MAX_SEQUENCE_RANGE),
                    ),
                };

                Ok(Some((range, Duration::from_secs(0))))
            }
            Ordering::Greater => {
                // Providers may be internally inconsistent, e.g. RPC request A could hit a node
                // whose tip is N and subsequent RPC request B could hit a node whose tip is < N.
                debug!("Cursor count is greater than Mailbox count");
                Ok(None)
            }
        }
    }
}

#[async_trait]
impl ContractSyncCursor<HyperlaneMessage> for ForwardMessageSyncCursor {
    async fn next_range(&mut self) -> ChainResult<(IndexRange, Duration)> {
        loop {
            if let Some(range) = self.get_next_range().await? {
                return Ok(range);
            }

            // TODO: Define the sleep time from interval flag
            sleep(Duration::from_secs(5)).await;
        }
    }

    /// If the previous block has been synced, rewind to the block number
    /// at which it was dispatched.
    /// Otherwise, rewind all the way back to the start block.
    async fn update(&mut self, logs: Vec<(HyperlaneMessage, LogMeta)>) -> eyre::Result<()> {
<<<<<<< HEAD
        let prev_nonce = self.cursor.next_nonce.saturating_sub(1);
        self.cursor.update(logs, prev_nonce).await
=======
        let prev_nonce = self.0.next_nonce.saturating_sub(1);
        // We may wind up having re-indexed messages that are previous to the nonce that we are looking for.
        // We should not consider these messages when checking for continuity errors.
        let filtered_logs = logs
            .into_iter()
            .filter(|m| m.0.nonce >= self.0.next_nonce)
            .collect();
        self.0.update(filtered_logs, prev_nonce).await
>>>>>>> e4b124cd
    }
}

/// A MessageSyncCursor that syncs backwards to nonce zero.
#[derive(new)]
pub(crate) struct BackwardMessageSyncCursor {
    cursor: MessageSyncCursor,
    synced: bool,
    mode: IndexMode,
}

impl BackwardMessageSyncCursor {
    async fn get_next_range(&mut self) -> Option<(IndexRange, Duration)> {
        // Check if any new messages have been inserted into the DB,
        // and update the cursor accordingly.
        while !self.synced {
            if self
                .cursor
                .retrieve_message_by_nonce(self.cursor.next_nonce)
                .await
                .is_none()
            {
                break;
            };
            // If we found nonce zero or hit block zero, we are done rewinding.
            if self.cursor.next_nonce == 0 || self.cursor.next_block == 0 {
                self.synced = true;
                break;
            }

            if let Some(block_number) = self
                .cursor
                .retrieve_dispatched_block_number(self.cursor.next_nonce)
                .await
            {
                // It's possible that eth_getLogs dropped logs from this block, therefore we cannot do block_number - 1.
                self.cursor.next_block = block_number;
            }

            self.cursor.next_nonce = self.cursor.next_nonce.saturating_sub(1);
        }
        if self.synced {
            return None;
        }

        // Just keep going backwards.
        let to = self.cursor.next_block;
        let from = to.saturating_sub(self.cursor.chunk_size);
        self.cursor.next_block = from.saturating_sub(1);

        let next_nonce = self.cursor.next_nonce;

        let range = match self.mode {
            IndexMode::Block => IndexRange::Blocks(from, to),
            IndexMode::Sequence => IndexRange::Sequences(
                (next_nonce.saturating_sub(MAX_SEQUENCE_RANGE)).max(0),
                next_nonce + 1,
            ),
        };

        // TODO: Consider returning a proper ETA for the backwards pass
        Some((range, Duration::from_secs(0)))
    }

    /// If the previous block has been synced, rewind to the block number
    /// at which it was dispatched.
    /// Otherwise, rewind all the way back to the start block.
    async fn update(&mut self, logs: Vec<(HyperlaneMessage, LogMeta)>) -> eyre::Result<()> {
        let prev_nonce = self.cursor.next_nonce.saturating_add(1);
        // We may wind up having re-indexed messages that are previous to the nonce that we are looking for.
        // We should not consider these messages when checking for continuity errors.
        let filtered_logs = logs
            .into_iter()
            .filter(|m| m.0.nonce <= self.cursor.next_nonce)
            .collect();
        self.cursor.update(filtered_logs, prev_nonce).await
    }
}

enum SyncDirection {
    Forward,
    Backward,
}

/// A MessageSyncCursor that syncs forwards in perpetuity.
pub(crate) struct ForwardBackwardMessageSyncCursor {
    forward: ForwardMessageSyncCursor,
    backward: BackwardMessageSyncCursor,
    direction: SyncDirection,
}

impl ForwardBackwardMessageSyncCursor {
    /// Construct a new contract sync helper.
    pub async fn new(
        indexer: Arc<dyn MessageIndexer>,
        db: Arc<dyn HyperlaneMessageStore>,
        chunk_size: u32,
        mode: IndexMode,
    ) -> Result<Self> {
        let (count, tip) = indexer.fetch_count_at_tip().await?;
        let forward_cursor = ForwardMessageSyncCursor::new(
            MessageSyncCursor::new(indexer.clone(), db.clone(), chunk_size, tip, tip, count),
            mode,
        );

        let backward_cursor = BackwardMessageSyncCursor::new(
            MessageSyncCursor::new(
                indexer.clone(),
                db.clone(),
                chunk_size,
                tip,
                tip,
                count.saturating_sub(1),
            ),
            count == 0,
            mode,
        );
        Ok(Self {
            forward: forward_cursor,
            backward: backward_cursor,
            direction: SyncDirection::Forward,
        })
    }
}

#[async_trait]
impl ContractSyncCursor<HyperlaneMessage> for ForwardBackwardMessageSyncCursor {
    async fn next_range(&mut self) -> ChainResult<(IndexRange, Duration)> {
        loop {
            // Prioritize forward syncing over backward syncing.
            if let Some(forward_range) = self.forward.get_next_range().await? {
                self.direction = SyncDirection::Forward;
                return Ok(forward_range);
            }

            if let Some(backward_range) = self.backward.get_next_range().await {
                self.direction = SyncDirection::Backward;
                return Ok(backward_range);
            }

            // TODO: Define the sleep time from interval flag
            sleep(Duration::from_secs(5)).await;
        }
    }

    async fn update(&mut self, logs: Vec<(HyperlaneMessage, LogMeta)>) -> eyre::Result<()> {
        match self.direction {
            SyncDirection::Forward => self.forward.update(logs).await,
            SyncDirection::Backward => self.backward.update(logs).await,
        }
    }
}

/// Tool for handling the logic of what the next block range that should be
/// queried is and also handling rate limiting. Rate limiting is automatically
/// performed by `next_range`.
pub(crate) struct RateLimitedContractSyncCursor<T> {
    indexer: Arc<dyn Indexer<T>>,
    db: Arc<dyn HyperlaneWatermarkedLogStore<T>>,
    tip: u32,
    last_tip_update: Instant,
    chunk_size: u32,
    from: u32,
    eta_calculator: SyncerEtaCalculator,
    initial_height: u32,
}

impl<T> RateLimitedContractSyncCursor<T> {
    /// Construct a new contract sync helper.
    pub async fn new(
        indexer: Arc<dyn Indexer<T>>,
        db: Arc<dyn HyperlaneWatermarkedLogStore<T>>,
        chunk_size: u32,
        initial_height: u32,
    ) -> Result<Self> {
        let tip = indexer.get_finalized_block_number().await?;
        Ok(Self {
            indexer,
            db,
            tip,
            chunk_size,
            last_tip_update: Instant::now(),
            from: initial_height,
            initial_height,
            eta_calculator: SyncerEtaCalculator::new(initial_height, tip, ETA_TIME_WINDOW),
        })
    }

    /// Wait based on how close we are to the tip and update the tip,
    /// i.e. the highest block we may scrape.
    async fn rate_limit(&mut self) -> ChainResult<()> {
        if self.from + self.chunk_size < self.tip {
            // If doing the full chunk wouldn't exceed the already known tip sleep a tiny
            // bit so that we can catch up relatively quickly.
            sleep(Duration::from_millis(100)).await;
            Ok(())
        } else {
            // We are within one chunk size of the known tip.
            // If it's been fewer than 30s since the last tip update, sleep for a bit until we're ready to fetch the next tip.
            if let Some(sleep_time) =
                Duration::from_secs(30).checked_sub(self.last_tip_update.elapsed())
            {
                sleep(sleep_time).await;
            }
            match self.indexer.get_finalized_block_number().await {
                Ok(tip) => {
                    // we retrieved a new tip value, go ahead and update.
                    self.last_tip_update = Instant::now();
                    self.tip = tip;
                    Ok(())
                }
                Err(e) => {
                    warn!(error = %e, "Failed to get next block range because we could not get the current tip");
                    // we are failing to make a basic query, we should wait before retrying.
                    sleep(Duration::from_secs(10)).await;
                    Err(e)
                }
            }
        }
    }
}

#[async_trait]
impl<T> ContractSyncCursor<T> for RateLimitedContractSyncCursor<T>
where
    T: Send + Debug + 'static,
{
    async fn next_range(&mut self) -> ChainResult<(IndexRange, Duration)> {
        self.rate_limit().await?;
        let to = u32::min(self.tip, self.from + self.chunk_size);
        let from = to.saturating_sub(self.chunk_size);
        self.from = to + 1;
        let eta = if to < self.tip {
            self.eta_calculator.calculate(from, self.tip)
        } else {
            Duration::from_secs(0)
        };
        Ok((IndexRange::Blocks(from, to), eta))
    }

    async fn update(&mut self, _: Vec<(T, LogMeta)>) -> eyre::Result<()> {
        // Store a relatively conservative view of the high watermark, which should allow a single watermark to be
        // safely shared across multiple cursors, so long as they are running sufficiently in sync
        self.db
            .store_high_watermark(u32::max(
                self.initial_height,
                self.from.saturating_sub(self.chunk_size),
            ))
            .await?;
        Ok(())
    }
}<|MERGE_RESOLUTION|>--- conflicted
+++ resolved
@@ -101,21 +101,15 @@
                 .retrieve_dispatched_block_number(self.cursor.next_nonce)
                 .await
             {
-<<<<<<< HEAD
-                self.cursor.next_block = block_number;
-            }
-            self.cursor.next_nonce += 1;
-=======
                 debug!(next_block = block_number, "Fast forwarding next block");
                 // It's possible that eth_getLogs dropped logs from this block, therefore we cannot do block_number + 1.
-                self.0.next_block = block_number;
+                self.cursor.next_block = block_number;
             }
             debug!(
-                next_nonce = self.0.next_nonce + 1,
+                next_nonce = self.cursor.next_nonce + 1,
                 "Fast forwarding next nonce"
             );
-            self.0.next_nonce += 1;
->>>>>>> e4b124cd
+            self.cursor.next_nonce += 1;
         }
 
         let (mailbox_count, tip) = self.cursor.indexer.fetch_count_at_tip().await?;
@@ -172,19 +166,14 @@
     /// at which it was dispatched.
     /// Otherwise, rewind all the way back to the start block.
     async fn update(&mut self, logs: Vec<(HyperlaneMessage, LogMeta)>) -> eyre::Result<()> {
-<<<<<<< HEAD
         let prev_nonce = self.cursor.next_nonce.saturating_sub(1);
-        self.cursor.update(logs, prev_nonce).await
-=======
-        let prev_nonce = self.0.next_nonce.saturating_sub(1);
         // We may wind up having re-indexed messages that are previous to the nonce that we are looking for.
         // We should not consider these messages when checking for continuity errors.
         let filtered_logs = logs
             .into_iter()
-            .filter(|m| m.0.nonce >= self.0.next_nonce)
+            .filter(|m| m.0.nonce >= self.cursor.next_nonce)
             .collect();
-        self.0.update(filtered_logs, prev_nonce).await
->>>>>>> e4b124cd
+        self.cursor.update(filtered_logs, prev_nonce).await
     }
 }
 
