use std::collections::HashMap;
use std::sync::Arc;

use derive_new::new;
use eyre::Result;
use tracing::{debug, instrument, trace};

<<<<<<< HEAD
use hyperlane_core::{
    Checkpoint, CheckpointWithMessageId, HyperlaneDomainProtocol, KnownHyperlaneDomain,
    MultisigSignedCheckpoint, SignedCheckpointWithSigner, H160, H256,
};
=======
use hyperlane_core::{MultisigSignedCheckpoint, SignedCheckpointWithMessageId, H160, H256};
>>>>>>> 3501557d

use crate::CheckpointSyncer;

/// Fetches signed checkpoints from multiple validators to create
/// MultisigSignedCheckpoints
#[derive(Clone, Debug, new)]
pub struct MultisigCheckpointSyncer {
    /// The checkpoint syncer for each valid validator signer address
    checkpoint_syncers: HashMap<H160, Arc<dyn CheckpointSyncer>>,
}

impl MultisigCheckpointSyncer {
    /// Attempts to get the latest checkpoint with a quorum of signatures among
    /// validators.
    ///
    /// First iterates through the `latest_index` of each validator's checkpoint
    /// syncer, looking for the highest index that >= `threshold` validators
    /// have returned.
    ///
    /// Attempts to find a quorum of signed checkpoints from that index,
    /// iterating backwards if unsuccessful, until the (optional) index is
    /// reached.
    ///
    /// Note it's possible to not find a quorum.
    #[instrument(err, skip(self))]
    pub async fn fetch_checkpoint_in_range(
        &self,
        validators: &[H256],
        threshold: usize,
        minimum_index: u32,
        maximum_index: u32,
    ) -> Result<Option<MultisigSignedCheckpoint>> {
        // Get the latest_index from each validator's checkpoint syncer.
        let mut latest_indices = Vec::with_capacity(validators.len());
        for validator in validators {
            let address = H160::from(*validator);
            if let Some(checkpoint_syncer) = self.checkpoint_syncers.get(&address) {
                // Gracefully handle errors getting the latest_index
                match checkpoint_syncer.latest_index().await {
                    Ok(Some(index)) => {
                        trace!(?address, ?index, "Validator returned latest index");
                        latest_indices.push(index);
                    }
                    err => {
                        debug!(?address, ?err, "Failed to get latest index from validator");
                    }
                }
            }
        }
        debug!(
            ?latest_indices,
            "Fetched latest indices from checkpoint syncers"
        );

        if latest_indices.is_empty() {
            debug!("No validators returned a latest index");
            return Ok(None);
        }

        // Sort in descending order. The n'th index will represent
        // the highest index for which we (supposedly) have (n+1) signed checkpoints
        latest_indices.sort_by(|a, b| b.cmp(a));
        if let Some(&highest_quorum_index) = latest_indices.get(threshold - 1) {
            // The highest viable checkpoint index is the minimum of the highest index
            // we (supposedly) have a quorum for, and the maximum index for which we can
            // generate a proof.
            let start_index = highest_quorum_index.min(maximum_index);
            if minimum_index > start_index {
                debug!(%start_index, %highest_quorum_index, "Highest quorum index is below the minimum index");
                return Ok(None);
            }
            for index in (minimum_index..=start_index).rev() {
                if let Ok(Some(checkpoint)) =
                    self.fetch_checkpoint(validators, threshold, index).await
                {
                    return Ok(Some(checkpoint));
                }
            }
        }
        debug!("No checkpoint found in range");
        Ok(None)
    }

    /// Fetches a MultisigSignedCheckpointWithMessageId if there is a quorum.
    /// Validators must reflect the onchain ordering of the set
    /// Returns Ok(None) if there is no quorum.
    #[instrument(err, skip(self))]
    pub async fn fetch_checkpoint(
        &self,
        validators: &[H256],
        threshold: usize,
        index: u32,
    ) -> Result<Option<MultisigSignedCheckpoint>> {
        // Keeps track of signed validator checkpoints for a particular root.
        // In practice, it's likely that validators will all sign the same root for a
        // particular index, but we'd like to be robust to this not being the case
        let mut signed_checkpoints_per_root: HashMap<H256, Vec<SignedCheckpointWithMessageId>> =
            HashMap::new();

        for validator in validators.iter() {
            let addr = H160::from(*validator);
            if let Some(checkpoint_syncer) = self.checkpoint_syncers.get(&addr) {
                // Gracefully ignore an error fetching the checkpoint from a validator's
                // checkpoint syncer, which can happen if the validator has not
                // signed the checkpoint at `index`.
                if let Ok(Some(signed_checkpoint)) = checkpoint_syncer.fetch_checkpoint(index).await
                {
                    // If the signed checkpoint is for a different index, ignore it
                    if signed_checkpoint.value.index != index {
                        debug!(
                            validator = format!("{:#x}", validator),
                            index = index,
                            checkpoint_index = signed_checkpoint.value.index,
                            "Checkpoint index mismatch"
                        );
                        continue;
                    }
<<<<<<< HEAD

                    // Ensure that the signature is actually by the validator
=======
                    // Ensure that the signature is actually by the validator at the current index
>>>>>>> 3501557d
                    let signer = signed_checkpoint.recover()?;

                    if H256::from(signer) != *validator {
                        debug!(
                            validator = format!("{:#x}", validator),
                            index = index,
                            "Checkpoint signature mismatch"
                        );
                        continue;
                    }

                    // Push the signed checkpoint into the hashmap
                    let root = signed_checkpoint.value.root;
                    let signed_checkpoints = signed_checkpoints_per_root.entry(root).or_default();
                    signed_checkpoints.push(signed_checkpoint);

<<<<<<< HEAD
                    let signature_count = match signed_checkpoints_per_root.entry(root) {
                        Entry::Occupied(mut entry) => {
                            let vec = entry.get_mut();
                            vec.push(signed_checkpoint_with_signer);
                            vec.len()
                        }
                        Entry::Vacant(entry) => {
                            entry.insert(vec![signed_checkpoint_with_signer]);
                            1 // length of 1
                        }
                    };

=======
                    // Count the number of signatures for this signed checkpoint
                    let signature_count = signed_checkpoints.len();
>>>>>>> 3501557d
                    debug!(
                        validator = format!("{:#x}", validator),
                        index = index,
                        root = format!("{:#x}", root),
                        signature_count = signature_count,
                        "Found signed checkpoint"
                    );

                    // If we've hit a quorum, create a MultisigSignedCheckpoint
                    if signature_count >= threshold {
                        let checkpoint: MultisigSignedCheckpoint = signed_checkpoints.try_into()?;
                        debug!(checkpoint=?checkpoint, "Fetched multisig checkpoint");
                        return Ok(Some(checkpoint));
                    }
                } else {
                    debug!(
                        validator = format!("{:#x}", validator),
                        index = index,
                        "Unable to find signed checkpoint"
                    );
                }
            } else {
                debug!(%validator, "Unable to find checkpoint syncer");
                continue;
            }
        }
        debug!("No quorum checkpoint found for message");
        Ok(None)
    }
}<|MERGE_RESOLUTION|>--- conflicted
+++ resolved
@@ -5,14 +5,7 @@
 use eyre::Result;
 use tracing::{debug, instrument, trace};
 
-<<<<<<< HEAD
-use hyperlane_core::{
-    Checkpoint, CheckpointWithMessageId, HyperlaneDomainProtocol, KnownHyperlaneDomain,
-    MultisigSignedCheckpoint, SignedCheckpointWithSigner, H160, H256,
-};
-=======
 use hyperlane_core::{MultisigSignedCheckpoint, SignedCheckpointWithMessageId, H160, H256};
->>>>>>> 3501557d
 
 use crate::CheckpointSyncer;
 
@@ -130,12 +123,7 @@
                         );
                         continue;
                     }
-<<<<<<< HEAD
-
-                    // Ensure that the signature is actually by the validator
-=======
                     // Ensure that the signature is actually by the validator at the current index
->>>>>>> 3501557d
                     let signer = signed_checkpoint.recover()?;
 
                     if H256::from(signer) != *validator {
@@ -152,23 +140,8 @@
                     let signed_checkpoints = signed_checkpoints_per_root.entry(root).or_default();
                     signed_checkpoints.push(signed_checkpoint);
 
-<<<<<<< HEAD
-                    let signature_count = match signed_checkpoints_per_root.entry(root) {
-                        Entry::Occupied(mut entry) => {
-                            let vec = entry.get_mut();
-                            vec.push(signed_checkpoint_with_signer);
-                            vec.len()
-                        }
-                        Entry::Vacant(entry) => {
-                            entry.insert(vec![signed_checkpoint_with_signer]);
-                            1 // length of 1
-                        }
-                    };
-
-=======
                     // Count the number of signatures for this signed checkpoint
                     let signature_count = signed_checkpoints.len();
->>>>>>> 3501557d
                     debug!(
                         validator = format!("{:#x}", validator),
                         index = index,
