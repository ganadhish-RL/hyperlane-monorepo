use std::fs::File;
use std::path::Path;

use crate::config::Config;
use crate::metrics::agent_balance_sum;
use crate::utils::get_matching_lines;
use maplit::hashmap;
use relayer::GAS_EXPENDITURE_LOG_MESSAGE;

use crate::logging::log;
use crate::solana::solana_termination_invariants_met;
use crate::{fetch_metric, AGENT_LOGGING_DIR, ZERO_MERKLE_INSERTION_KATHY_MESSAGES};

// This number should be even, so the messages can be split into two equal halves
// sent before and after the relayer spins up, to avoid rounding errors.
pub const SOL_MESSAGES_EXPECTED: u32 = 20;

/// Use the metrics to check if the relayer queues are empty and the expected
/// number of messages have been sent.
pub fn termination_invariants_met(
    config: &Config,
    starting_relayer_balance: f64,
    solana_cli_tools_path: Option<&Path>,
    solana_config_path: Option<&Path>,
) -> eyre::Result<bool> {
    let eth_messages_expected = (config.kathy_messages / 2) as u32 * 2;
    let sol_messages_expected = if config.sealevel_enabled {
        SOL_MESSAGES_EXPECTED
    } else {
        0
    };
    let total_messages_expected = eth_messages_expected + sol_messages_expected;

    let lengths = fetch_metric("9092", "hyperlane_submitter_queue_length", &hashmap! {})?;
    assert!(!lengths.is_empty(), "Could not find queue length metric");
    if lengths.iter().sum::<u32>() != ZERO_MERKLE_INSERTION_KATHY_MESSAGES {
        log!("Relayer queues not empty. Lengths: {:?}", lengths);
        return Ok(false);
    };

    // Also ensure the counter is as expected (total number of messages), summed
    // across all mailboxes.
    let msg_processed_count =
        fetch_metric("9092", "hyperlane_messages_processed_count", &hashmap! {})?
            .iter()
            .sum::<u32>();
    if msg_processed_count != total_messages_expected {
        log!(
            "Relayer has {} processed messages, expected {}",
            msg_processed_count,
            total_messages_expected
        );
        return Ok(false);
    }

    let gas_payment_events_count = fetch_metric(
        "9092",
        "hyperlane_contract_sync_stored_events",
        &hashmap! {"data_type" => "gas_payments"},
    )?
    .iter()
    .sum::<u32>();

    let log_file_path = AGENT_LOGGING_DIR.join("RLY-output.log");
    const STORING_NEW_MESSAGE_LOG_MESSAGE: &str = "Storing new message in db";
    const LOOKING_FOR_EVENTS_LOG_MESSAGE: &str = "Looking for events in index range";
    const HYPER_INCOMING_BODY_LOG_MESSAGE: &str = "incoming body completed";
    let relayer_logfile = File::open(log_file_path)?;
    let invariant_logs = &[
        STORING_NEW_MESSAGE_LOG_MESSAGE,
        LOOKING_FOR_EVENTS_LOG_MESSAGE,
        GAS_EXPENDITURE_LOG_MESSAGE,
        HYPER_INCOMING_BODY_LOG_MESSAGE,
    ];
    let log_counts = get_matching_lines(&relayer_logfile, invariant_logs);
    // Zero insertion messages don't reach `submit` stage where gas is spent, so we only expect these logs for the other messages.
    // TODO: Sometimes we find more logs than expected. This may either mean that gas is deducted twice for the same message due to a bug,
    // or that submitting the message transaction fails for some messages. Figure out which is the case and convert this check to
    // strict equality.
    // EDIT: Having had a quick look, it seems like there are some legitimate reverts happening in the confirm step
    // (`Transaction attempting to process message either reverted or was reorged`)
    // in which case more gas expenditure logs than messages are expected.
    assert!(
<<<<<<< HEAD
        gas_expenditure_log_count as u32 >= total_messages_expected,
        "Didn't record gas payment for all delivered messages. Got {} gas payment logs, expected at least {}",
        gas_expenditure_log_count,
        total_messages_expected
=======
        log_counts.get(GAS_EXPENDITURE_LOG_MESSAGE).unwrap() >= &total_messages_expected,
        "Didn't record gas payment for all delivered messages"
>>>>>>> befc38da
    );
    // These tests check that we fixed https://github.com/hyperlane-xyz/hyperlane-monorepo/issues/3915, where some logs would not show up
    assert!(
        log_counts.get(STORING_NEW_MESSAGE_LOG_MESSAGE).unwrap() > &0,
        "Didn't find any logs about storing messages in db"
    );
    assert!(
        log_counts.get(LOOKING_FOR_EVENTS_LOG_MESSAGE).unwrap() > &0,
        "Didn't find any logs about looking for events in index range"
    );
    assert!(
        log_counts.get(HYPER_INCOMING_BODY_LOG_MESSAGE).is_none(),
        "Verbose logs not expected at the log level set in e2e"
    );

    let gas_payment_sealevel_events_count = fetch_metric(
        "9092",
        "hyperlane_contract_sync_stored_events",
        &hashmap! {
                "data_type" => "gas_payments",
                "chain" => "sealeveltest",
        },
    )?
    .iter()
    .sum::<u32>();
    // TestSendReceiver randomly breaks gas payments up into
    // two. So we expect at least as many gas payments as messages.
    if gas_payment_events_count < total_messages_expected {
        log!(
            "Relayer has {} gas payment events, expected at least {}",
            gas_payment_events_count,
            total_messages_expected
        );
        return Ok(false);
    }

    if let Some((solana_cli_tools_path, solana_config_path)) =
        solana_cli_tools_path.zip(solana_config_path)
    {
        if !solana_termination_invariants_met(solana_cli_tools_path, solana_config_path) {
            log!("Solana termination invariants not met");
            return Ok(false);
        }
    }

    let dispatched_messages_scraped = fetch_metric(
        "9093",
        "hyperlane_contract_sync_stored_events",
        &hashmap! {"data_type" => "message_dispatch"},
    )?
    .iter()
    .sum::<u32>();
    if dispatched_messages_scraped != eth_messages_expected + ZERO_MERKLE_INSERTION_KATHY_MESSAGES {
        log!(
            "Scraper has scraped {} dispatched messages, expected {}",
            dispatched_messages_scraped,
            eth_messages_expected
        );
        return Ok(false);
    }

    let gas_payments_scraped = fetch_metric(
        "9093",
        "hyperlane_contract_sync_stored_events",
        &hashmap! {"data_type" => "gas_payment"},
    )?
    .iter()
    .sum::<u32>();
    // The relayer and scraper should have the same number of gas payments.
    // TODO: Sealevel gas payments are not yet included in the event count.
    // For now, treat as an exception in the invariants.
    let expected_gas_payments = gas_payment_events_count - gas_payment_sealevel_events_count;
    if gas_payments_scraped != expected_gas_payments {
        log!(
            "Scraper has scraped {} gas payments, expected {}",
            gas_payments_scraped,
            expected_gas_payments
        );
        return Ok(false);
    }

    let delivered_messages_scraped = fetch_metric(
        "9093",
        "hyperlane_contract_sync_stored_events",
        &hashmap! {"data_type" => "message_delivery"},
    )?
    .iter()
    .sum::<u32>();
    if delivered_messages_scraped != eth_messages_expected {
        log!(
            "Scraper has scraped {} delivered messages, expected {}",
            delivered_messages_scraped,
            eth_messages_expected
        );
        return Ok(false);
    }

    let ending_relayer_balance: f64 = agent_balance_sum(9092).unwrap();
    // Make sure the balance was correctly updated in the metrics.
    if starting_relayer_balance <= ending_relayer_balance {
        log!(
            "Expected starting relayer balance to be greater than ending relayer balance, but got {} <= {}",
            starting_relayer_balance,
            ending_relayer_balance
        );
        return Ok(false);
    }

    log!("Termination invariants have been meet");
    Ok(true)
}<|MERGE_RESOLUTION|>--- conflicted
+++ resolved
@@ -80,16 +80,12 @@
     // EDIT: Having had a quick look, it seems like there are some legitimate reverts happening in the confirm step
     // (`Transaction attempting to process message either reverted or was reorged`)
     // in which case more gas expenditure logs than messages are expected.
+    let gas_expenditure_log_count = log_counts.get(GAS_EXPENDITURE_LOG_MESSAGE).unwrap();
     assert!(
-<<<<<<< HEAD
-        gas_expenditure_log_count as u32 >= total_messages_expected,
+        gas_expenditure_log_count >= &total_messages_expected,
         "Didn't record gas payment for all delivered messages. Got {} gas payment logs, expected at least {}",
         gas_expenditure_log_count,
         total_messages_expected
-=======
-        log_counts.get(GAS_EXPENDITURE_LOG_MESSAGE).unwrap() >= &total_messages_expected,
-        "Didn't record gas payment for all delivered messages"
->>>>>>> befc38da
     );
     // These tests check that we fixed https://github.com/hyperlane-xyz/hyperlane-monorepo/issues/3915, where some logs would not show up
     assert!(
