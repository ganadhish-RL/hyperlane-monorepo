name: node

on:
  # Triggers the workflow on push or pull request against main
  push:
    branches: [main]
  pull_request:
    branches: [main]

  # Allows you to run this workflow manually from the Actions tab
  workflow_dispatch:

jobs:
  yarn-install:
    runs-on: ubuntu-latest
    steps:
      - uses: actions/checkout@v3
        with:
          submodules: recursive

      - name: remove submodule locks
        run: git submodule foreach rm yarn.lock

      - name: yarn-cache
        uses: actions/cache@v3
        with:
          path: '**/node_modules'
          key: ${{ runner.os }}-yarn-cache4-${{ hashFiles('./yarn.lock') }}

      - name: yarn-install
        # Check out the lockfile from main, reinstall, and then
        # verify the lockfile matches what was committed.
        run: |
          yarn install
          CHANGES=$(git status -s --ignore-submodules)
          if [[ ! -z $CHANGES ]]; then
            echo "Changes found: $CHANGES"
            git diff
            exit 1
          fi

  yarn-build:
    runs-on: ubuntu-latest
    needs: [yarn-install]
    steps:
      - uses: actions/checkout@v3
        with:
          submodules: recursive

      - name: remove submodule locks
        run: git submodule foreach rm yarn.lock

      - name: yarn-cache
        uses: actions/cache@v3
        with:
          path: '**/node_modules'
          key: ${{ runner.os }}-yarn-cache4-${{ hashFiles('./yarn.lock') }}

      - name: build-cache
        uses: actions/cache@v3
        with:
          path: ./*
          key: ${{ github.sha }}

      - name: build
        run: yarn build

  lint-prettier:
    runs-on: ubuntu-latest
    needs: [yarn-install]
    steps:
      - uses: actions/checkout@v3
      - uses: actions/cache@v3
        with:
          path: '**/node_modules'
          key: ${{ runner.os }}-yarn-cache4-${{ hashFiles('./yarn.lock') }}

      - name: lint-ts
        run: yarn lint-ts

      - name: prettier
        run: |
          yarn prettier
          CHANGES=$(git status -s)
          if [[ ! -z $CHANGES ]]; then
            echo "Changes found: $CHANGES"
            exit 1
          fi

  test-ts:
    runs-on: ubuntu-latest
    needs: [yarn-build]
    steps:
      - uses: actions/checkout@v3
        with:
          submodules: recursive

      - uses: actions/cache@v3
        with:
          path: ./*
          key: ${{ github.sha }}

      - name: sdk
        run: yarn workspace @hyperlane-xyz/sdk run test
      - name: infra
        run: yarn workspace @hyperlane-xyz/infra run test

  test-sol-hardhat:
    env:
      ETHERSCAN_API_KEY: ''

    runs-on: ubuntu-latest
    needs: [yarn-build]

    steps:
      - uses: actions/checkout@v3
      - uses: actions/cache@v3
        with:
          path: ./*
          key: ${{ github.sha }}

      - name: Install dependencies
        run: cd solidity

      - name: test-hardhat
        run: yarn workspace @hyperlane-xyz/core run test-hardhat

      - name: coverage
        run: yarn workspace @hyperlane-xyz/core run coverage-ci

      - uses: osmind-development-org/lcov-reporter-action@v0.3.2
        with:
          title: "Hardhat Coverage Report"
          lcov-file: ./solidity/coverage/lcov.info
          lcov-base: ./solidity/hardhat-lcov.base.info
          delete-old-comments: true

  test-sol-foundry:
    env:
      ETHERSCAN_API_KEY: ''

    runs-on: ubuntu-latest
    needs: [yarn-build]

    steps:
      - uses: actions/checkout@v3
      - uses: actions/cache@v3
        with:
          path: ./*
          key: ${{ github.sha }}

      - name: Install Foundry
        uses: onbjerg/foundry-toolchain@v1
        with:
          version: nightly

      - name: Install dependencies
        run: cd solidity && forge install

      - name: test-foundry
        run: yarn workspace @hyperlane-xyz/core run test-foundry

      - name: gas
        run: yarn workspace @hyperlane-xyz/core run gas-ci

<<<<<<< HEAD
=======
      - name: base-coverage-cache
        uses: actions/cache@v3
        with:
          path: './solidity/coverage/'
          key: ${{ github.event.pull_request.base.sha }}

      - name: persist-base-coverage
        run: |
          mv ./solidity/coverage/forge-lcov.info ./solidity/forge-lcov.base.info
          mv ./solidity/coverage/lcov.info ./solidity/hardhat-lcov.base.info

      - name: ref-coverage
        run: yarn workspace @hyperlane-xyz/core run coverage-ci

      - name: ref-coverage-cache
        uses: actions/cache@v3
        with:
          path: './solidity/coverage/'
          key: ${{ github.sha }}

>>>>>>> a573a099
      - uses: osmind-development-org/lcov-reporter-action@v0.3.2
        with:
          title: 'Forge Coverage Report'
          lcov-file: ./solidity/coverage/forge-lcov.info
          lcov-base: ./solidity/forge-lcov.base.info
<<<<<<< HEAD
          delete-old-comments: true
=======
          delete-old-comments: true

      - uses: osmind-development-org/lcov-reporter-action@v0.3.2
        with:
          title: 'Hardhat Coverage Report'
          lcov-file: ./solidity/coverage/lcov.info
          lcov-base: ./solidity/hardhat-lcov.base.info
          delete-old-comments: true

      - name: check-coverage
        run: |
          sudo apt-get install lcov
          cd ./solidity
          export H_BASE=$(lcov --summary ./hardhat-lcov.base.info | grep "lines" | sed 's/.*lines......:\ //' | sed 's/% (.*//')
          export H_REF=$(lcov --summary ./coverage/lcov.info | grep "lines" | sed 's/.*lines......:\ //' | sed 's/% (.*//')
          export F_BASE=$(lcov --summary ./forge-lcov.base.info | grep "lines" | sed 's/lines......://' | sed 's/% (.*//')
          export F_REF=$(lcov --summary ./coverage/forge-lcov.info | grep "lines" | sed 's/lines......://' | sed 's/% (.*//')
          if [[ $H_REF < $H_BASE ]] && [[ $F_REF < $F_BASE ]]; then exit 1; fi
>>>>>>> a573a099
<|MERGE_RESOLUTION|>--- conflicted
+++ resolved
@@ -122,79 +122,24 @@
       - name: Install dependencies
         run: cd solidity
 
-      - name: test-hardhat
-        run: yarn workspace @hyperlane-xyz/core run test-hardhat
+      - name: base-coverage-cache
+        uses: actions/cache@v3
+        with:
+          path: './solidity/coverage/'
+          key: ${{ github.event.pull_request.base.sha }}
+
+      - name: persist-base-coverage
+        run: |
+          mv ./solidity/coverage/lcov.info ./solidity/hardhat-lcov.base.info
 
       - name: coverage
-        run: yarn workspace @hyperlane-xyz/core run coverage-ci
-
-      - uses: osmind-development-org/lcov-reporter-action@v0.3.2
-        with:
-          title: "Hardhat Coverage Report"
-          lcov-file: ./solidity/coverage/lcov.info
-          lcov-base: ./solidity/hardhat-lcov.base.info
-          delete-old-comments: true
-
-  test-sol-foundry:
-    env:
-      ETHERSCAN_API_KEY: ''
-
-    runs-on: ubuntu-latest
-    needs: [yarn-build]
-
-    steps:
-      - uses: actions/checkout@v3
-      - uses: actions/cache@v3
-        with:
-          path: ./*
-          key: ${{ github.sha }}
-
-      - name: Install Foundry
-        uses: onbjerg/foundry-toolchain@v1
-        with:
-          version: nightly
-
-      - name: Install dependencies
-        run: cd solidity && forge install
-
-      - name: test-foundry
-        run: yarn workspace @hyperlane-xyz/core run test-foundry
-
-      - name: gas
-        run: yarn workspace @hyperlane-xyz/core run gas-ci
-
-<<<<<<< HEAD
-=======
-      - name: base-coverage-cache
-        uses: actions/cache@v3
-        with:
-          path: './solidity/coverage/'
-          key: ${{ github.event.pull_request.base.sha }}
-
-      - name: persist-base-coverage
-        run: |
-          mv ./solidity/coverage/forge-lcov.info ./solidity/forge-lcov.base.info
-          mv ./solidity/coverage/lcov.info ./solidity/hardhat-lcov.base.info
-
-      - name: ref-coverage
-        run: yarn workspace @hyperlane-xyz/core run coverage-ci
+        run: yarn workspace @hyperlane-xyz/core run coverage-ci-hardhat
 
       - name: ref-coverage-cache
         uses: actions/cache@v3
         with:
           path: './solidity/coverage/'
           key: ${{ github.sha }}
-
->>>>>>> a573a099
-      - uses: osmind-development-org/lcov-reporter-action@v0.3.2
-        with:
-          title: 'Forge Coverage Report'
-          lcov-file: ./solidity/coverage/forge-lcov.info
-          lcov-base: ./solidity/forge-lcov.base.info
-<<<<<<< HEAD
-          delete-old-comments: true
-=======
-          delete-old-comments: true
 
       - uses: osmind-development-org/lcov-reporter-action@v0.3.2
         with:
@@ -202,14 +147,71 @@
           lcov-file: ./solidity/coverage/lcov.info
           lcov-base: ./solidity/hardhat-lcov.base.info
           delete-old-comments: true
-
+      
       - name: check-coverage
         run: |
           sudo apt-get install lcov
           cd ./solidity
           export H_BASE=$(lcov --summary ./hardhat-lcov.base.info | grep "lines" | sed 's/.*lines......:\ //' | sed 's/% (.*//')
           export H_REF=$(lcov --summary ./coverage/lcov.info | grep "lines" | sed 's/.*lines......:\ //' | sed 's/% (.*//')
+          if [[ $H_REF < $H_BASE ]]; then exit 1; fi
+
+  test-sol-foundry:
+    env:
+      ETHERSCAN_API_KEY: ''
+
+    runs-on: ubuntu-latest
+    needs: [yarn-build]
+
+    steps:
+      - uses: actions/checkout@v3
+      - uses: actions/cache@v3
+        with:
+          path: ./*
+          key: ${{ github.sha }}
+
+      - name: Install Foundry
+        uses: onbjerg/foundry-toolchain@v1
+        with:
+          version: nightly
+
+      - name: Install dependencies
+        run: cd solidity && forge install
+
+      - name: gas
+        run: yarn workspace @hyperlane-xyz/core run gas-ci
+
+      - name: base-coverage-cache
+        uses: actions/cache@v3
+        with:
+          path: './solidity/coverage/'
+          key: ${{ github.event.pull_request.base.sha }}
+
+      - name: persist-base-coverage
+        run: |
+          mv ./solidity/coverage/forge-lcov.info ./solidity/forge-lcov.base.info
+          mv ./solidity/coverage/lcov.info ./solidity/hardhat-lcov.base.info
+
+      - name: ref-coverage
+        run: yarn workspace @hyperlane-xyz/core run coverage-ci-forge
+
+      - name: ref-coverage-cache
+        uses: actions/cache@v3
+        with:
+          path: './solidity/coverage/'
+          key: ${{ github.sha }}
+
+      - uses: osmind-development-org/lcov-reporter-action@v0.3.2
+        with:
+          title: 'Forge Coverage Report'
+          lcov-file: ./solidity/coverage/forge-lcov.info
+          lcov-base: ./solidity/forge-lcov.base.info
+          delete-old-comments: true
+
+      - name: check-coverage
+        run: |
+          sudo apt-get install lcov
+          cd ./solidity
           export F_BASE=$(lcov --summary ./forge-lcov.base.info | grep "lines" | sed 's/lines......://' | sed 's/% (.*//')
           export F_REF=$(lcov --summary ./coverage/forge-lcov.info | grep "lines" | sed 's/lines......://' | sed 's/% (.*//')
-          if [[ $H_REF < $H_BASE ]] && [[ $F_REF < $F_BASE ]]; then exit 1; fi
->>>>>>> a573a099
+          if [[ $F_REF < $F_BASE ]]; then exit 1; fi