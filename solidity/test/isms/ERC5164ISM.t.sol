// SPDX-License-Identifier: MIT or Apache-2.0
pragma solidity ^0.8.13;

import {LibBit} from "../../contracts/libs/LibBit.sol";
import {Message} from "../../contracts/libs/Message.sol";
import {MessageUtils} from "./IsmTestUtils.sol";
import {TypeCasts} from "../../contracts/libs/TypeCasts.sol";

import {IMessageDispatcher} from "../../contracts/interfaces/hooks/IMessageDispatcher.sol";
import {IPostDispatchHook} from "../../contracts/interfaces/hooks/IPostDispatchHook.sol";
import {IInterchainSecurityModule} from "../../contracts/interfaces/IInterchainSecurityModule.sol";
import {ERC5164Hook} from "../../contracts/hooks/aggregation/ERC5164Hook.sol";
import {AbstractMessageIdAuthorizedIsm} from "../../contracts/isms/hook/AbstractMessageIdAuthorizedIsm.sol";
import {ERC5164Ism} from "../../contracts/isms/hook/ERC5164Ism.sol";
import {TestMailbox} from "../../contracts/test/TestMailbox.sol";
import {TestRecipient} from "../../contracts/test/TestRecipient.sol";
import {MockMessageDispatcher, MockMessageExecutor} from "../../contracts/mock/MockERC5164.sol";
import {ExternalBridgeTest} from "./ExternalBridgeTest.sol";

contract ERC5164IsmTest is ExternalBridgeTest {
    using LibBit for uint256;
    using TypeCasts for address;
    using Message for bytes;
    using MessageUtils for bytes;

    IMessageDispatcher internal dispatcher;
    MockMessageExecutor internal executor;

    address internal alice = address(0x1);

    event MessageDispatched(
        bytes32 indexed messageId,
        address indexed from,
        uint256 indexed toChainId,
        address to,
        bytes data
    );

    ///////////////////////////////////////////////////////////////////
    ///                            SETUP                            ///
    ///////////////////////////////////////////////////////////////////

    function setUp() public override {
        dispatcher = new MockMessageDispatcher();
        executor = new MockMessageExecutor();
        originMailbox = new TestMailbox(ORIGIN_DOMAIN);
        ism = new ERC5164Ism(address(executor));
        hook = new ERC5164Hook(
            address(originMailbox),
            DESTINATION_DOMAIN,
            address(ism).addressToBytes32(),
            address(dispatcher)
        );
        ism.setAuthorizedHook(TypeCasts.addressToBytes32(address(hook)));
        super.setUp();
    }

    ///////////////////////////////////////////////////////////////////
    ///                            TESTS                            ///
    ///////////////////////////////////////////////////////////////////

    function test_constructor() public {
        vm.expectRevert("ERC5164Ism: invalid executor");
        ism = new ERC5164Ism(alice);

        vm.expectRevert("MailboxClient: invalid mailbox");
        hook = new ERC5164Hook(
            address(0),
            0,
            address(ism).addressToBytes32(),
            address(dispatcher)
        );

        vm.expectRevert(
            "AbstractMessageIdAuthHook: invalid destination domain"
        );
        hook = new ERC5164Hook(
            address(originMailbox),
            0,
            address(ism).addressToBytes32(),
            address(dispatcher)
        );

        vm.expectRevert("AbstractMessageIdAuthHook: invalid ISM");
        hook = new ERC5164Hook(
            address(originMailbox),
            DESTINATION_DOMAIN,
            address(0).addressToBytes32(),
            address(dispatcher)
        );

        vm.expectRevert("ERC5164Hook: invalid dispatcher");
        hook = new ERC5164Hook(
            address(originMailbox),
            DESTINATION_DOMAIN,
            address(ism).addressToBytes32(),
            address(0)
        );
    }

    function testTypes() public view {
        assertEq(hook.hookType(), uint8(IPostDispatchHook.Types.ID_AUTH_ISM));
        assertEq(ism.moduleType(), uint8(IInterchainSecurityModule.Types.NULL));
    }

    function _expectOriginExternalBridgeCall(
        bytes memory _encodedHookData
    ) internal override {
        vm.expectEmit(false, true, true, true, address(dispatcher));
        emit MessageDispatched(
            messageId,
            address(hook),
            DESTINATION_DOMAIN,
            address(ism),
            _encodedHookData
        );
    }

    function test_verify_revertWhen_invalidMetadata() public override {
        assertFalse(ism.verify(new bytes(0), encodedMessage));
    }

    function test_postDispatch_revertWhen_msgValueNotAllowed() public payable {
        originMailbox.updateLatestDispatchedId(messageId);

        vm.expectRevert("ERC5164Hook: no value allowed");
        hook.postDispatch{value: 1}(bytes(""), encodedMessage);
    }

    // override to omit direct external bridge call
    function test_verify_revertsWhen_notAuthorizedHook() public override {
        vm.prank(alice);

        vm.expectRevert(
            "AbstractMessageIdAuthorizedIsm: sender is not the hook"
        );
<<<<<<< HEAD
        ism.verifyMessageId(messageId, 0);
=======
        ism.verifyMessageId(messageId);
>>>>>>> c032b8ba
        assertFalse(ism.isVerified(encodedMessage));
    }

    // SKIP - duplicate of test_verify_revertWhen_invalidMetadata
    function test_verify_revertsWhen_incorrectMessageId() public override {}
<<<<<<< HEAD

    function test_verify_revertsWhen_invalidIsm() public override {}

    // SKIP - 5164 ism does not support msg.value
    function test_verify_msgValue_asyncCall() public override {}

    function test_verify_msgValue_externalBridgeCall() public override {}

    function test_verify_valueAlreadyClaimed(uint256) public override {}

    /* ============ helper functions ============ */

=======

    function test_verify_revertsWhen_invalidIsm() public override {}

    // SKIP - 5164 ism does not support msg.value
    function test_verify_msgValue_asyncCall() public override {}

    function test_verify_msgValue_externalBridgeCall() public override {}

    function test_verify_valueAlreadyClaimed(uint256) public override {}

    /* ============ helper functions ============ */

>>>>>>> c032b8ba
    function _externalBridgeDestinationCall(
        bytes memory _encodedHookData,
        uint256 _msgValue
    ) internal override {
        vm.prank(address(executor));
<<<<<<< HEAD
        ism.verifyMessageId(messageId, _msgValue);
=======
        ism.verifyMessageId(messageId);
>>>>>>> c032b8ba
    }

    function _encodeExternalDestinationBridgeCall(
        address _from,
        address _to,
        uint256 _msgValue,
        bytes32 _messageId
    ) internal override returns (bytes memory) {
        if (_from == address(hook)) {
            vm.prank(address(executor));
<<<<<<< HEAD
            ism.verifyMessageId{value: _msgValue}(messageId, _msgValue);
=======
            ism.verifyMessageId{value: _msgValue}(messageId);
>>>>>>> c032b8ba
        }
    }
}<|MERGE_RESOLUTION|>--- conflicted
+++ resolved
@@ -134,17 +134,12 @@
         vm.expectRevert(
             "AbstractMessageIdAuthorizedIsm: sender is not the hook"
         );
-<<<<<<< HEAD
-        ism.verifyMessageId(messageId, 0);
-=======
         ism.verifyMessageId(messageId);
->>>>>>> c032b8ba
         assertFalse(ism.isVerified(encodedMessage));
     }
 
     // SKIP - duplicate of test_verify_revertWhen_invalidMetadata
     function test_verify_revertsWhen_incorrectMessageId() public override {}
-<<<<<<< HEAD
 
     function test_verify_revertsWhen_invalidIsm() public override {}
 
@@ -157,30 +152,12 @@
 
     /* ============ helper functions ============ */
 
-=======
-
-    function test_verify_revertsWhen_invalidIsm() public override {}
-
-    // SKIP - 5164 ism does not support msg.value
-    function test_verify_msgValue_asyncCall() public override {}
-
-    function test_verify_msgValue_externalBridgeCall() public override {}
-
-    function test_verify_valueAlreadyClaimed(uint256) public override {}
-
-    /* ============ helper functions ============ */
-
->>>>>>> c032b8ba
     function _externalBridgeDestinationCall(
         bytes memory _encodedHookData,
         uint256 _msgValue
     ) internal override {
         vm.prank(address(executor));
-<<<<<<< HEAD
-        ism.verifyMessageId(messageId, _msgValue);
-=======
         ism.verifyMessageId(messageId);
->>>>>>> c032b8ba
     }
 
     function _encodeExternalDestinationBridgeCall(
@@ -191,11 +168,7 @@
     ) internal override returns (bytes memory) {
         if (_from == address(hook)) {
             vm.prank(address(executor));
-<<<<<<< HEAD
-            ism.verifyMessageId{value: _msgValue}(messageId, _msgValue);
-=======
             ism.verifyMessageId{value: _msgValue}(messageId);
->>>>>>> c032b8ba
         }
     }
 }