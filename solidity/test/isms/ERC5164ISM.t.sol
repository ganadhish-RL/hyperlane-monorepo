// SPDX-License-Identifier: MIT or Apache-2.0
pragma solidity ^0.8.13;

import {LibBit} from "../../contracts/libs/LibBit.sol";
import {Message} from "../../contracts/libs/Message.sol";
import {MessageUtils} from "./IsmTestUtils.sol";
import {TypeCasts} from "../../contracts/libs/TypeCasts.sol";

import {IMessageDispatcher} from "../../contracts/interfaces/hooks/IMessageDispatcher.sol";
import {IPostDispatchHook} from "../../contracts/interfaces/hooks/IPostDispatchHook.sol";
import {IInterchainSecurityModule} from "../../contracts/interfaces/IInterchainSecurityModule.sol";
import {ERC5164Hook} from "../../contracts/hooks/aggregation/ERC5164Hook.sol";
import {AbstractMessageIdAuthorizedIsm} from "../../contracts/isms/hook/AbstractMessageIdAuthorizedIsm.sol";
import {ERC5164Ism} from "../../contracts/isms/hook/ERC5164Ism.sol";
import {TestMailbox} from "../../contracts/test/TestMailbox.sol";
import {TestRecipient} from "../../contracts/test/TestRecipient.sol";
import {MockMessageDispatcher, MockMessageExecutor} from "../../contracts/mock/MockERC5164.sol";
import {ExternalBridgeTest} from "./ExternalBridgeTest.sol";

contract ERC5164IsmTest is ExternalBridgeTest {
    using LibBit for uint256;
    using TypeCasts for address;
    using Message for bytes;
    using MessageUtils for bytes;

    IMessageDispatcher internal dispatcher;
    MockMessageExecutor internal executor;

    address internal alice = address(0x1);

    event MessageDispatched(
        bytes32 indexed messageId,
        address indexed from,
        uint256 indexed toChainId,
        address to,
        bytes data
    );

    ///////////////////////////////////////////////////////////////////
    ///                            SETUP                            ///
    ///////////////////////////////////////////////////////////////////

    function setUp() public override {
        dispatcher = new MockMessageDispatcher();
        executor = new MockMessageExecutor();
        originMailbox = new TestMailbox(ORIGIN_DOMAIN);
        ism = new ERC5164Ism(address(executor));
        hook = new ERC5164Hook(
            address(originMailbox),
            DESTINATION_DOMAIN,
            address(ism).addressToBytes32(),
            address(dispatcher)
        );
        ism.setAuthorizedHook(TypeCasts.addressToBytes32(address(hook)));
        super.setUp();
    }

    ///////////////////////////////////////////////////////////////////
    ///                            TESTS                            ///
    ///////////////////////////////////////////////////////////////////

    function test_constructor() public {
        vm.expectRevert("ERC5164Ism: invalid executor");
        ism = new ERC5164Ism(alice);

        vm.expectRevert("MailboxClient: invalid mailbox");
        hook = new ERC5164Hook(
            address(0),
            0,
            address(ism).addressToBytes32(),
            address(dispatcher)
        );

        vm.expectRevert(
            "AbstractMessageIdAuthHook: invalid destination domain"
        );
        hook = new ERC5164Hook(
            address(originMailbox),
            0,
            address(ism).addressToBytes32(),
            address(dispatcher)
        );

        vm.expectRevert("AbstractMessageIdAuthHook: invalid ISM");
        hook = new ERC5164Hook(
            address(originMailbox),
            DESTINATION_DOMAIN,
            address(0).addressToBytes32(),
            address(dispatcher)
        );

        vm.expectRevert("ERC5164Hook: invalid dispatcher");
        hook = new ERC5164Hook(
            address(originMailbox),
            DESTINATION_DOMAIN,
            address(ism).addressToBytes32(),
            address(0)
        );
    }

    function testTypes() public view {
        assertEq(hook.hookType(), uint8(IPostDispatchHook.Types.ID_AUTH_ISM));
        assertEq(ism.moduleType(), uint8(IInterchainSecurityModule.Types.NULL));
    }

    function _expectOriginExternalBridgeCall(
        bytes memory _encodedHookData
    ) internal override {
        vm.expectEmit(false, true, true, true, address(dispatcher));
        emit MessageDispatched(
            messageId,
            address(hook),
            DESTINATION_DOMAIN,
            address(ism),
            _encodedHookData
        );
    }

    function test_verify_revertWhen_invalidMetadata() public override {
        assertFalse(ism.verify(new bytes(0), encodedMessage));
    }

    function test_postDispatch_revertWhen_msgValueNotAllowed() public payable {
        originMailbox.updateLatestDispatchedId(messageId);

        vm.expectRevert("ERC5164Hook: no value allowed");
        hook.postDispatch{value: 1}(bytes(""), encodedMessage);
    }

    // override to omit direct external bridge call
    function test_verify_revertsWhen_notAuthorizedHook() public override {
        vm.prank(alice);

        vm.expectRevert(
            "AbstractMessageIdAuthorizedIsm: sender is not the hook"
        );
        ism.verifyMessageId(messageId);
        assertFalse(ism.isVerified(encodedMessage));
    }

    // SKIP - duplicate of test_verify_revertWhen_invalidMetadata
    function test_verify_revertsWhen_incorrectMessageId() public override {}

    function test_verify_revertsWhen_invalidIsm() public override {}

    // SKIP - 5164 ism does not support msg.value
    function test_verify_msgValue_asyncCall() public override {}

    function test_verify_msgValue_externalBridgeCall() public override {}

    function test_verify_valueAlreadyClaimed(uint256) public override {}

<<<<<<< HEAD
    function test_verify_override_msgValue() public override {}
=======
    function testFuzz_postDispatch_refundsExtraValue(uint256) public override {}
>>>>>>> a1a850ec

    /* ============ helper functions ============ */

    function _externalBridgeDestinationCall(
        bytes memory _encodedHookData,
        uint256 _msgValue
    ) internal override {
        vm.prank(address(executor));
        ism.verifyMessageId(messageId);
    }

    function _encodeExternalDestinationBridgeCall(
        address _from,
        address _to,
        uint256 _msgValue,
        bytes32 _messageId
    ) internal override returns (bytes memory) {
        if (_from == address(hook)) {
            vm.prank(address(executor));
            ism.verifyMessageId{value: _msgValue}(messageId);
        }
    }
}<|MERGE_RESOLUTION|>--- conflicted
+++ resolved
@@ -150,11 +150,9 @@
 
     function test_verify_valueAlreadyClaimed(uint256) public override {}
 
-<<<<<<< HEAD
     function test_verify_override_msgValue() public override {}
-=======
+
     function testFuzz_postDispatch_refundsExtraValue(uint256) public override {}
->>>>>>> a1a850ec
 
     /* ============ helper functions ============ */
 
