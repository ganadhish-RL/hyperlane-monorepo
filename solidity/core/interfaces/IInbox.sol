--- conflicted
+++ resolved
@@ -3,13 +3,7 @@
 
 import {IMailbox} from "./IMailbox.sol";
 
-<<<<<<< HEAD
-interface IInbox is ICommon {
-=======
 interface IInbox is IMailbox {
-    function cacheCheckpoint(bytes32 _root, uint256 _index) external;
-
->>>>>>> 041f9f3e
     function remoteDomain() external returns (uint32);
 
     function process(
